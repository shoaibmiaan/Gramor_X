--- conflicted
+++ resolved
@@ -3,10 +3,7 @@
 
 import { Card } from '@/components/design-system/Card';
 import { Button } from '@/components/design-system/Button';
-<<<<<<< HEAD
 import { ProgressBar } from '@/components/design-system/ProgressBar';
-=======
->>>>>>> 271d5aaf
 import { supabaseBrowser } from '@/lib/supabaseBrowser';
 import type { Profile } from '@/types/profile';
 
@@ -54,12 +51,14 @@
   const hasCurrentScore = typeof currentBand === 'number';
   const latestBand = hasCurrentScore ? currentBand ?? 0 : 0;
   const gap = targetBand - latestBand;
-  const progress = targetBand > 0 && hasCurrentScore ? Math.max(0, Math.min(100, (latestBand / targetBand) * 100)) : 0;
+  const progress =
+    targetBand > 0 && hasCurrentScore
+      ? Math.max(0, Math.min(100, (latestBand / targetBand) * 100))
+      : 0;
   const hasAchieved = hasCurrentScore && gap <= 0;
 
   return (
     <Card className="space-y-4 rounded-ds-2xl p-6">
-<<<<<<< HEAD
       <div className="space-y-3">
         <div>
           <h3 className="font-slab text-h3">Visa Target</h3>
@@ -67,6 +66,7 @@
             {target.institution}: band {target.target_band}
           </p>
         </div>
+
         <div className="space-y-2">
           <ProgressBar
             value={progress}
@@ -77,6 +77,7 @@
                 : `Target band ${targetBand.toFixed(1)}`
             }
           />
+
           <p className="text-small text-muted-foreground">
             {hasCurrentScore
               ? hasAchieved
@@ -84,11 +85,15 @@
                 : `You are ${gap.toFixed(1)} bands away from the requirement. Focus your next sessions on the weakest skills to close the gap.`
               : 'Log your latest mock test score so we can show exactly how far you are from the requirement.'}
           </p>
+
           {target.deadline && (
-            <p className="text-small opacity-80">Deadline: {new Date(target.deadline).toLocaleDateString()}</p>
+            <p className="text-small opacity-80">
+              Deadline: {new Date(target.deadline).toLocaleDateString()}
+            </p>
           )}
         </div>
       </div>
+
       <div className="flex flex-wrap gap-2">
         <Link href="/progress" className="inline-flex">
           <Button variant="soft" tone="info" size="sm" className="rounded-ds-xl">
@@ -98,28 +103,6 @@
         <Link href="/study-plan" className="inline-flex">
           <Button variant="soft" tone="primary" size="sm" className="rounded-ds-xl">
             Adjust weekly plan
-=======
-      <div>
-        <h3 className="font-slab text-h3">Visa Target</h3>
-        <p className="text-body mt-1">
-          {target.institution}: band {target.target_band}
-        </p>
-        {currentBand !== null && (
-          <p className="mt-2 text-body">
-            Gap to goal: {gap <= 0 ? 'achieved' : gap.toFixed(1)}
-          </p>
-        )}
-        {target.deadline && (
-          <p className="mt-1 text-small opacity-80">
-            Deadline: {new Date(target.deadline).toLocaleDateString()}
-          </p>
-        )}
-      </div>
-      <div className="flex flex-wrap gap-2">
-        <Link href="/reports" className="inline-flex">
-          <Button variant="soft" tone="info" size="sm" className="rounded-ds-xl">
-            Review latest scores
->>>>>>> 271d5aaf
           </Button>
         </Link>
         <Link href="/visa" className="inline-flex">
