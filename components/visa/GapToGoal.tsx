import React, { useEffect, useState } from 'react';
import Link from 'next/link';

import { Card } from '@/components/design-system/Card';
import { Button } from '@/components/design-system/Button';
<<<<<<< HEAD
import { ProgressBar } from '@/components/design-system/ProgressBar';
=======
>>>>>>> 74cbe2ac
import { supabaseBrowser } from '@/lib/supabaseBrowser';
import type { Profile } from '@/types/profile';

interface VisaTarget {
  user_id: string;
  institution: string;
  target_band: number;
  deadline: string | null;
}

export const GapToGoal: React.FC = () => {
  const [target, setTarget] = useState<VisaTarget | null>(null);
  const [currentBand, setCurrentBand] = useState<number | null>(null);

  useEffect(() => {
    (async () => {
      const {
        data: { user },
      } = await supabaseBrowser.auth.getUser();
      if (!user) return;

      const [targetRes, profileRes] = await Promise.all([
        supabaseBrowser
          .from('visa_targets')
          .select('user_id, institution, target_band, deadline')
          .eq('user_id', user.id)
          .maybeSingle()
          .returns<VisaTarget>(),
        supabaseBrowser
          .from('profiles')
          .select('goal_band')
          .eq('user_id', user.id)
          .maybeSingle()
          .returns<Pick<Profile, 'goal_band'>>(),
      ]);

      if (targetRes.data) setTarget(targetRes.data);
      if (profileRes.data) setCurrentBand(profileRes.data.goal_band ?? null);
    })();
  }, []);

  if (!target) return null;

  const targetBand = target.target_band ?? 0;
  const hasCurrentScore = typeof currentBand === 'number';
  const latestBand = hasCurrentScore ? currentBand ?? 0 : 0;
  const gap = targetBand - latestBand;
  const progress = targetBand > 0 && hasCurrentScore ? Math.max(0, Math.min(100, (latestBand / targetBand) * 100)) : 0;
  const hasAchieved = hasCurrentScore && gap <= 0;

  return (
    <Card className="space-y-4 rounded-ds-2xl p-6">
<<<<<<< HEAD
      <div className="space-y-3">
        <div>
          <h3 className="font-slab text-h3">Visa Target</h3>
          <p className="text-body mt-1">
            {target.institution}: band {target.target_band}
          </p>
        </div>
        <div className="space-y-2">
          <ProgressBar
            value={progress}
            ariaLabel="Progress towards visa band goal"
            label={
              hasCurrentScore
                ? `Band ${latestBand.toFixed(1)} of ${targetBand.toFixed(1)}`
                : `Target band ${targetBand.toFixed(1)}`
            }
          />
          <p className="text-small text-muted-foreground">
            {hasCurrentScore
              ? hasAchieved
                ? 'Great job! You have met the visa requirement. Keep practising to stay sharp.'
                : `You are ${gap.toFixed(1)} bands away from the requirement. Focus your next sessions on the weakest skills to close the gap.`
              : 'Log your latest mock test score so we can show exactly how far you are from the requirement.'}
          </p>
          {target.deadline && (
            <p className="text-small opacity-80">Deadline: {new Date(target.deadline).toLocaleDateString()}</p>
          )}
        </div>
      </div>
      <div className="flex flex-wrap gap-2">
        <Link href="/progress" className="inline-flex">
          <Button variant="soft" tone="info" size="sm" className="rounded-ds-xl">
            Analyse skill gaps
          </Button>
        </Link>
        <Link href="/study-plan" className="inline-flex">
          <Button variant="soft" tone="primary" size="sm" className="rounded-ds-xl">
            Adjust weekly plan
=======
      <div>
        <h3 className="font-slab text-h3">Visa Target</h3>
        <p className="text-body mt-1">
          {target.institution}: band {target.target_band}
        </p>
        {currentBand !== null && (
          <p className="mt-2 text-body">
            Gap to goal: {gap <= 0 ? 'achieved' : gap.toFixed(1)}
          </p>
        )}
        {target.deadline && (
          <p className="mt-1 text-small opacity-80">
            Deadline: {new Date(target.deadline).toLocaleDateString()}
          </p>
        )}
      </div>
      <div className="flex flex-wrap gap-2">
        <Link href="/reports" className="inline-flex">
          <Button variant="soft" tone="info" size="sm" className="rounded-ds-xl">
            Review latest scores
>>>>>>> 74cbe2ac
          </Button>
        </Link>
        <Link href="/visa" className="inline-flex">
          <Button variant="ghost" size="sm" className="rounded-ds-xl">
            Update requirement
          </Button>
        </Link>
      </div>
    </Card>
  );
};

export default GapToGoal;<|MERGE_RESOLUTION|>--- conflicted
+++ resolved
@@ -1,12 +1,10 @@
+// components/visa/GapToGoal.tsx
 import React, { useEffect, useState } from 'react';
 import Link from 'next/link';
 
 import { Card } from '@/components/design-system/Card';
 import { Button } from '@/components/design-system/Button';
-<<<<<<< HEAD
 import { ProgressBar } from '@/components/design-system/ProgressBar';
-=======
->>>>>>> 74cbe2ac
 import { supabaseBrowser } from '@/lib/supabaseBrowser';
 import type { Profile } from '@/types/profile';
 
@@ -22,20 +20,20 @@
   const [currentBand, setCurrentBand] = useState<number | null>(null);
 
   useEffect(() => {
+    let cancelled = false;
     (async () => {
-      const {
-        data: { user },
-      } = await supabaseBrowser.auth.getUser();
+      const supabase = supabaseBrowser();
+      const { data: { user } } = await supabase.auth.getUser();
       if (!user) return;
 
       const [targetRes, profileRes] = await Promise.all([
-        supabaseBrowser
+        supabase
           .from('visa_targets')
-          .select('user_id, institution, target_band, deadline')
+          .select('user_id,institution,target_band,deadline')
           .eq('user_id', user.id)
           .maybeSingle()
           .returns<VisaTarget>(),
-        supabaseBrowser
+        supabase
           .from('profiles')
           .select('goal_band')
           .eq('user_id', user.id)
@@ -43,30 +41,39 @@
           .returns<Pick<Profile, 'goal_band'>>(),
       ]);
 
+      if (cancelled) return;
+
       if (targetRes.data) setTarget(targetRes.data);
       if (profileRes.data) setCurrentBand(profileRes.data.goal_band ?? null);
     })();
+
+    return () => {
+      cancelled = true;
+    };
   }, []);
 
   if (!target) return null;
 
-  const targetBand = target.target_band ?? 0;
+  const targetBand = Number.isFinite(target.target_band) ? target.target_band : 0;
   const hasCurrentScore = typeof currentBand === 'number';
-  const latestBand = hasCurrentScore ? currentBand ?? 0 : 0;
+  const latestBand = hasCurrentScore ? (currentBand ?? 0) : 0;
   const gap = targetBand - latestBand;
-  const progress = targetBand > 0 && hasCurrentScore ? Math.max(0, Math.min(100, (latestBand / targetBand) * 100)) : 0;
+  const progress =
+    targetBand > 0 && hasCurrentScore
+      ? Math.max(0, Math.min(100, (latestBand / targetBand) * 100))
+      : 0;
   const hasAchieved = hasCurrentScore && gap <= 0;
 
   return (
     <Card className="space-y-4 rounded-ds-2xl p-6">
-<<<<<<< HEAD
       <div className="space-y-3">
         <div>
           <h3 className="font-slab text-h3">Visa Target</h3>
           <p className="text-body mt-1">
-            {target.institution}: band {target.target_band}
+            {target.institution}: band {targetBand.toFixed(1)}
           </p>
         </div>
+
         <div className="space-y-2">
           <ProgressBar
             value={progress}
@@ -77,6 +84,7 @@
                 : `Target band ${targetBand.toFixed(1)}`
             }
           />
+
           <p className="text-small text-muted-foreground">
             {hasCurrentScore
               ? hasAchieved
@@ -84,44 +92,34 @@
                 : `You are ${gap.toFixed(1)} bands away from the requirement. Focus your next sessions on the weakest skills to close the gap.`
               : 'Log your latest mock test score so we can show exactly how far you are from the requirement.'}
           </p>
+
           {target.deadline && (
-            <p className="text-small opacity-80">Deadline: {new Date(target.deadline).toLocaleDateString()}</p>
+            <p className="text-small opacity-80">
+              Deadline: {new Date(target.deadline).toLocaleDateString()}
+            </p>
           )}
         </div>
       </div>
+
       <div className="flex flex-wrap gap-2">
         <Link href="/progress" className="inline-flex">
           <Button variant="soft" tone="info" size="sm" className="rounded-ds-xl">
             Analyse skill gaps
           </Button>
         </Link>
+
+        <Link href="/reports" className="inline-flex">
+          <Button variant="soft" tone="secondary" size="sm" className="rounded-ds-xl">
+            Review latest scores
+          </Button>
+        </Link>
+
         <Link href="/study-plan" className="inline-flex">
           <Button variant="soft" tone="primary" size="sm" className="rounded-ds-xl">
             Adjust weekly plan
-=======
-      <div>
-        <h3 className="font-slab text-h3">Visa Target</h3>
-        <p className="text-body mt-1">
-          {target.institution}: band {target.target_band}
-        </p>
-        {currentBand !== null && (
-          <p className="mt-2 text-body">
-            Gap to goal: {gap <= 0 ? 'achieved' : gap.toFixed(1)}
-          </p>
-        )}
-        {target.deadline && (
-          <p className="mt-1 text-small opacity-80">
-            Deadline: {new Date(target.deadline).toLocaleDateString()}
-          </p>
-        )}
-      </div>
-      <div className="flex flex-wrap gap-2">
-        <Link href="/reports" className="inline-flex">
-          <Button variant="soft" tone="info" size="sm" className="rounded-ds-xl">
-            Review latest scores
->>>>>>> 74cbe2ac
           </Button>
         </Link>
+
         <Link href="/visa" className="inline-flex">
           <Button variant="ghost" size="sm" className="rounded-ds-xl">
             Update requirement
