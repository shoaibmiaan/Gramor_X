--- conflicted
+++ resolved
@@ -61,20 +61,19 @@
     ? [{ id: 'account', label: 'Profile', href: '/account' }]
     : USER_MENU_LINKS;
 
-<<<<<<< HEAD
   // Add premium access info to menu items if user has premium access
-  const enhancedMenuItems = hasPremiumAccess ? [
-    ...menuItems,
-    {
-      id: 'premium-status',
-      label: `⭐ Premium Access (${premiumRooms.length} rooms)`,
-      href: '/premium-room',
-      isPremium: true
-    }
-  ] : menuItems;
-
-=======
->>>>>>> ff45f5f4
+  const enhancedMenuItems = hasPremiumAccess
+    ? [
+        ...menuItems,
+        {
+          id: 'premium-status',
+          label: `⭐ Premium Access (${premiumRooms.length} rooms)`,
+          href: '/premium-room',
+          isPremium: true,
+        },
+      ]
+    : menuItems;
+
   return (
     <nav className={className} aria-label="Primary" {...rest}>
       <ul className="relative flex items-center gap-2">
@@ -178,15 +177,11 @@
                 avatarUrl={user?.avatarUrl ?? undefined}
                 onSignOut={signOut}
                 isAdmin={role === 'admin'}
-<<<<<<< HEAD
                 items={enhancedMenuItems.map((link) => ({
-=======
-                items={menuItems.map((link) => ({
->>>>>>> ff45f5f4
                   id: link.id,
                   label: link.label,
                   href: link.href,
-                  isPremium: link.isPremium || false
+                  isPremium: link.isPremium || false,
                 }))}
               />
             ) : (
