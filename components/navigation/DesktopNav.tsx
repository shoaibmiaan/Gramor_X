'use client';

import React from 'react';
import Link from 'next/link';
import { NavLink } from '@/components/design-system/NavLink';
import { UserMenu } from '@/components/design-system/UserMenu';
import { NotificationBell } from '@/components/design-system/NotificationBell';
import { FireStreak } from './FireStreak';
import { IconOnlyThemeToggle } from './IconOnlyThemeToggle';
import { navigationSchema } from '@/config/navigation';
import { filterNavItems } from '@/lib/navigation/utils';
import type { SubscriptionTier } from '@/lib/navigation/types';
import { Button } from '@/components/design-system/Button';

interface UserInfo {
  id: string | null;
  email: string | null;
  name: string | null;
  avatarUrl: string | null;
}

type DesktopNavProps = Omit<React.HTMLAttributes<HTMLElement>, 'role'> & {
  user: UserInfo | null;
  role: string | null;
  ready: boolean;
  streak: number;
  openModules: boolean;
  setOpenModules: (open: boolean) => void;
  modulesRef: React.RefObject<HTMLLIElement>;
  signOut: () => Promise<void>;
  showAdmin?: boolean;
  hasPremiumAccess?: boolean;
  premiumRooms?: string[];
  onClearPremiumAccess?: () => void;
  subscriptionTier: SubscriptionTier;
};

export function DesktopNav({
  user,
  role,
  ready,
  streak,
  openModules,
  setOpenModules,
  modulesRef,
  signOut,
  showAdmin = true,
  hasPremiumAccess = false,
  premiumRooms = [],
  onClearPremiumAccess,
  subscriptionTier,
  className,
  ...rest
}: DesktopNavProps) {
  const uid = user?.id ?? null;
  const canSeePartners = role === 'partner' || role === 'admin';
  const canSeeAdmin = role === 'admin' && showAdmin;
  const isTeacher = role === 'teacher';
  const navigationCtx = React.useMemo(
    () => ({ isAuthenticated: Boolean(uid), tier: subscriptionTier }),
    [uid, subscriptionTier]
  );

  const navItemClass =
    'nav-pill text-small font-medium text-foreground/80 hover:text-foreground focus-visible:outline-none focus-visible:ring-2 focus-visible:ring-border focus-visible:ring-offset-2 focus-visible:ring-offset-background';

  // Teachers: only show Profile in menu; Sign out comes from UserMenu via onSignOut
  const profileMenu = React.useMemo(() => {
    if (isTeacher) {
      return [{ id: 'account', label: 'Profile', href: '/account' }];
    }
    return filterNavItems(navigationSchema.header.profile, navigationCtx);
  }, [isTeacher, navigationCtx]);

  const mainNavItems = React.useMemo(() => {
    if (isTeacher) return [];
    const items = filterNavItems(navigationSchema.header.main, navigationCtx);
    return items.filter((item) => !(item.id === 'home' && uid));
  }, [navigationCtx, isTeacher, uid]);

  const aiToolItems = React.useMemo(() => {
    if (isTeacher) return [];
    return filterNavItems(navigationSchema.header.aiTools, navigationCtx);
  }, [navigationCtx, isTeacher]);

  const headerCta = uid ? navigationSchema.header.cta.authed : navigationSchema.header.cta.guest;

  const headerOptional = navigationSchema.header.optional ?? {};

  const aiMenuRef = React.useRef<HTMLDivElement | null>(null);

  React.useEffect(() => {
    if (!openModules) return;
    const firstLink = aiMenuRef.current?.querySelector<HTMLAnchorElement>('a,button');
    firstLink?.focus();
  }, [openModules]);

  return (
    <nav className={className} aria-label="Primary" {...rest}>
      <div className="flex items-center gap-4">
        <ul className="relative flex items-center gap-2">
          {/* Dashboard shortcut for authenticated learners */}
          {uid && !isTeacher && (
            <li>
              <NavLink href="/dashboard" className={navItemClass} label="Dashboard" />
            </li>
          )}
<<<<<<< HEAD

          {/* Teacher role → show only teacher entry */}
          {isTeacher && uid && (
            <li>
              <NavLink href="/teacher" className={navItemClass} label="Teacher" />
            </li>
          )}

          {!isTeacher &&
            mainNavItems.map((item) => (
              <li key={item.id}>
                <NavLink href={item.href} className={navItemClass} label={item.label} />
              </li>
            ))}

          {!isTeacher && aiToolItems.length > 0 && (
            <li className="relative" ref={modulesRef}>
              <button
                onClick={() => setOpenModules(!openModules)}
                className={`nav-pill gap-2 text-small font-medium transition focus-visible:outline-none focus-visible:ring-2 focus-visible:ring-border focus-visible:ring-offset-2 focus-visible:ring-offset-background ${openModules ? 'is-active' : ''}`}
                aria-haspopup="menu"
                aria-expanded={openModules}
              >
                <span>AI &amp; Tools</span>
                <svg className="h-3.5 w-3.5 opacity-80" viewBox="0 0 24 24" fill="none" stroke="currentColor" strokeWidth={2}>
                  <path d={openModules ? 'M6 15l6-6 6 6' : 'M6 9l6 6 6-6'} />
                </svg>
              </button>
              {openModules && (
                <div
                  ref={aiMenuRef}
                  className="absolute right-0 top-full z-50 mt-3 w-64 rounded-xl border border-border bg-card p-3 shadow-xl"
                  role="menu"
                >
                  <ul className="space-y-1">
                    {aiToolItems.map((item) => (
                      <li key={item.id}>
                        <Link
                          href={item.href}
                          className="flex items-start gap-2 rounded-lg px-3 py-2 text-left text-small hover:bg-muted"
                          onClick={() => setOpenModules(false)}
                        >
                          <span className="font-medium">{item.label}</span>
                          {item.badge && (
                            <span className="ml-auto inline-flex items-center rounded-full bg-muted px-2 text-[10px] font-semibold uppercase tracking-wider text-muted-foreground">
                              {item.badge}
                            </span>
                          )}
                        </Link>
                      </li>
                    ))}
                  </ul>
                </div>
              )}
            </li>
          )}

          {canSeePartners && (
            <li>
              <NavLink href="/partners" className={navItemClass} label="Partners" />
            </li>
          )}
          {canSeeAdmin && (
            <li>
              <NavLink href="/admin/partners" className={navItemClass} label="Admin" />
            </li>
          )}

          {/* Premium Access Status */}
          {hasPremiumAccess && (
            <li className="relative group">
              <div className="flex items-center gap-1 px-2 py-1 rounded-full bg-gradient-to-r from-yellow-400 to-orange-500 text-white text-xs font-medium">
                <span>⭐</span>
                <span>Premium</span>
              </div>
              {/* Premium Access Tooltip */}
              <div className="absolute top-full right-0 mt-2 w-48 z-50 hidden group-hover:block">
                <div className="bg-card border border-border rounded-lg shadow-lg p-3">
                  <div className="text-xs font-medium text-green-600 mb-1">Premium Access Active</div>
                  <div className="text-xs text-muted-foreground mb-2">
                    Access to {premiumRooms.length} room{premiumRooms.length !== 1 ? 's' : ''}
=======

          {/* Teacher role → show only teacher entry */}
          {isTeacher && uid && (
            <li>
              <NavLink href="/teacher" className={navItemClass} label="Teacher" />
            </li>
          )}

          {!isTeacher &&
            mainNavItems.map((item) => (
              <li key={item.id}>
                <NavLink href={item.href} className={navItemClass} label={item.label} />
              </li>
            ))}

          {!isTeacher && aiToolItems.length > 0 && (
            <li className="relative" ref={modulesRef}>
              <button
                ref={menuButtonRef}
                onClick={() => setOpenModules(!openModules)}
                className={`nav-pill gap-2 text-small font-medium transition focus-visible:outline-none focus-visible:ring-2 focus-visible:ring-border focus-visible:ring-offset-2 focus-visible:ring-offset-background ${openModules ? 'is-active' : ''}`}
                aria-haspopup="menu"
                aria-expanded={openModules}
              >
                <span>AI &amp; Tools</span>
                <svg className="h-3.5 w-3.5 opacity-80" viewBox="0 0 24 24" fill="none" stroke="currentColor" strokeWidth={2}>
                  <path d={openModules ? 'M6 15l6-6 6 6' : 'M6 9l6 6 6-6'} />
                </svg>
              </button>
              {openModules && (
                <div
                  ref={aiMenuRef}
                  className="absolute right-0 top-full z-50 mt-3 w-64 rounded-xl border border-border bg-card p-3 shadow-xl"
                  role="menu"
                >
                  <ul className="space-y-1">
                    {aiToolItems.map((item) => (
                      <li key={item.id}>
                        <Link
                          href={item.href}
                          className="flex items-start gap-2 rounded-lg px-3 py-2 text-left text-small hover:bg-muted"
                          onClick={() => setOpenModules(false)}
                        >
                          <span className="font-medium">{item.label}</span>
                          {item.badge && (
                            <span className="ml-auto inline-flex items-center rounded-full bg-muted px-2 text-[10px] font-semibold uppercase tracking-wider text-muted-foreground">
                              {item.badge}
                            </span>
                          )}
                        </Link>
                      </li>
                    ))}
                  </ul>
                </div>
              )}
            </li>
          )}

          {canSeePartners && (
            <li>
              <NavLink href="/partners" className={navItemClass} label="Partners" />
            </li>
          )}
          {canSeeAdmin && (
            <li>
              <NavLink href="/admin/partners" className={navItemClass} label="Admin" />
            </li>
          )}

          {/* Premium Access Status */}
        {hasPremiumAccess && (
          <li className="relative group">
            <div className="flex items-center gap-1 px-2 py-1 rounded-full bg-gradient-to-r from-yellow-400 to-orange-500 text-white text-xs font-medium">
              <span>⭐</span>
              <span>Premium</span>
            </div>
            {/* Premium Access Tooltip */}
            <div className="absolute top-full right-0 mt-2 w-48 z-50 hidden group-hover:block">
              <div className="bg-card border border-border rounded-lg shadow-lg p-3">
                <div className="text-xs font-medium text-green-600 mb-1">Premium Access Active</div>
                <div className="text-xs text-muted-foreground mb-2">
                  Access to {premiumRooms.length} room{premiumRooms.length !== 1 ? 's' : ''}
                </div>
                {premiumRooms.length > 0 && (
                  <div className="text-xs text-muted-foreground max-h-20 overflow-y-auto">
                    {premiumRooms.slice(0, 3).map((room, index) => (
                      <div key={index} className="truncate">• {room}</div>
                    ))}
                    {premiumRooms.length > 3 && (
                      <div className="text-xs">+{premiumRooms.length - 3} more</div>
                    )}
>>>>>>> 9201311f
                  </div>
                  {premiumRooms.length > 0 && (
                    <div className="text-xs text-muted-foreground max-h-20 overflow-y-auto">
                      {premiumRooms.slice(0, 3).map((room, index) => (
                        <div key={index} className="truncate">• {room}</div>
                      ))}
                      {premiumRooms.length > 3 && (
                        <div className="text-xs">+{premiumRooms.length - 3} more</div>
                      )}
                    </div>
                  )}
                  {onClearPremiumAccess && (
                    <button
                      onClick={onClearPremiumAccess}
                      className="text-xs text-red-500 hover:text-red-700 mt-2"
                    >
                      Clear All Access
                    </button>
                  )}
                </div>
              </div>
            </li>
          )}

          {headerCta && (
            <li>
              <Link href={headerCta.href} className="hidden lg:block">
                <Button variant="primary" className="shadow-lg">
                  {headerCta.label}
                </Button>
              </Link>
            </li>
          )}
        </ul>

        {/* Right cluster */}
        <ul className="flex items-center gap-2">
          <li>
            <FireStreak value={streak} />
          </li>
          {headerOptional.notifications && (
            <li>
              <NotificationBell />
            </li>
          )}
          {headerOptional.themeToggle && (
            <li>
              <IconOnlyThemeToggle />
            </li>
          )}

          <li className="ml-1">
            {ready ? (
              uid ? (
                <UserMenu
                  userId={uid}
                  email={user?.email ?? undefined}
                  avatarUrl={user?.avatarUrl ?? undefined}
                  onSignOut={signOut}
                  isAdmin={role === 'admin'}
                  items={profileMenu.map((link) => ({
                    id: link.id,
                    label: link.label,
                    href: link.href,
                  }))}
                />
              ) : (
                <Link
                  href="/login"
                  className="inline-flex items-center justify-center rounded-full px-4 py-2 font-semibold bg-primary text-primary-foreground hover:opacity-90 transition"
                >
                  Sign in
                </Link>
              )
            ) : (
              <div className="h-9 w-24 animate-pulse rounded-full bg-muted" />
            )}
          </li>
        </ul>
      </div>
    </nav>
  );
}<|MERGE_RESOLUTION|>--- conflicted
+++ resolved
@@ -53,9 +53,11 @@
   ...rest
 }: DesktopNavProps) {
   const uid = user?.id ?? null;
+
   const canSeePartners = role === 'partner' || role === 'admin';
   const canSeeAdmin = role === 'admin' && showAdmin;
   const isTeacher = role === 'teacher';
+
   const navigationCtx = React.useMemo(
     () => ({ isAuthenticated: Boolean(uid), tier: subscriptionTier }),
     [uid, subscriptionTier]
@@ -75,6 +77,7 @@
   const mainNavItems = React.useMemo(() => {
     if (isTeacher) return [];
     const items = filterNavItems(navigationSchema.header.main, navigationCtx);
+    // If authed, hide the "Home" duplicate
     return items.filter((item) => !(item.id === 'home' && uid));
   }, [navigationCtx, isTeacher, uid]);
 
@@ -84,10 +87,10 @@
   }, [navigationCtx, isTeacher]);
 
   const headerCta = uid ? navigationSchema.header.cta.authed : navigationSchema.header.cta.guest;
-
   const headerOptional = navigationSchema.header.optional ?? {};
 
   const aiMenuRef = React.useRef<HTMLDivElement | null>(null);
+  const menuButtonRef = React.useRef<HTMLButtonElement | null>(null);
 
   React.useEffect(() => {
     if (!openModules) return;
@@ -105,7 +108,6 @@
               <NavLink href="/dashboard" className={navItemClass} label="Dashboard" />
             </li>
           )}
-<<<<<<< HEAD
 
           {/* Teacher role → show only teacher entry */}
           {isTeacher && uid && (
@@ -121,21 +123,25 @@
               </li>
             ))}
 
+          {/* AI & Tools: gated by subscription tier + feature flags via filterNavItems */}
           {!isTeacher && aiToolItems.length > 0 && (
             <li className="relative" ref={modulesRef}>
               <button
+                ref={menuButtonRef}
                 onClick={() => setOpenModules(!openModules)}
                 className={`nav-pill gap-2 text-small font-medium transition focus-visible:outline-none focus-visible:ring-2 focus-visible:ring-border focus-visible:ring-offset-2 focus-visible:ring-offset-background ${openModules ? 'is-active' : ''}`}
                 aria-haspopup="menu"
                 aria-expanded={openModules}
+                aria-controls="ai-tools-menu"
               >
                 <span>AI &amp; Tools</span>
-                <svg className="h-3.5 w-3.5 opacity-80" viewBox="0 0 24 24" fill="none" stroke="currentColor" strokeWidth={2}>
+                <svg className="h-3.5 w-3.5 opacity-80" viewBox="0 0 24 24" fill="none" stroke="currentColor" strokeWidth={2} aria-hidden="true">
                   <path d={openModules ? 'M6 15l6-6 6 6' : 'M6 9l6 6 6-6'} />
                 </svg>
               </button>
               {openModules && (
                 <div
+                  id="ai-tools-menu"
                   ref={aiMenuRef}
                   className="absolute right-0 top-full z-50 mt-3 w-64 rounded-xl border border-border bg-card p-3 shadow-xl"
                   role="menu"
@@ -177,114 +183,20 @@
           {/* Premium Access Status */}
           {hasPremiumAccess && (
             <li className="relative group">
-              <div className="flex items-center gap-1 px-2 py-1 rounded-full bg-gradient-to-r from-yellow-400 to-orange-500 text-white text-xs font-medium">
-                <span>⭐</span>
+              <div className="flex items-center gap-1 rounded-full px-2 py-1 bg-gradient-to-r from-yellow-400 to-orange-500 text-white text-xs font-medium">
+                <span aria-hidden="true">⭐</span>
                 <span>Premium</span>
               </div>
-              {/* Premium Access Tooltip */}
-              <div className="absolute top-full right-0 mt-2 w-48 z-50 hidden group-hover:block">
-                <div className="bg-card border border-border rounded-lg shadow-lg p-3">
-                  <div className="text-xs font-medium text-green-600 mb-1">Premium Access Active</div>
-                  <div className="text-xs text-muted-foreground mb-2">
+              <div className="absolute top-full right-0 z-50 mt-2 hidden w-56 group-hover:block">
+                <div className="rounded-lg border border-border bg-card p-3 shadow-lg">
+                  <div className="mb-1 text-xs font-medium text-green-600">Premium Access Active</div>
+                  <div className="mb-2 text-xs text-muted-foreground">
                     Access to {premiumRooms.length} room{premiumRooms.length !== 1 ? 's' : ''}
-=======
-
-          {/* Teacher role → show only teacher entry */}
-          {isTeacher && uid && (
-            <li>
-              <NavLink href="/teacher" className={navItemClass} label="Teacher" />
-            </li>
-          )}
-
-          {!isTeacher &&
-            mainNavItems.map((item) => (
-              <li key={item.id}>
-                <NavLink href={item.href} className={navItemClass} label={item.label} />
-              </li>
-            ))}
-
-          {!isTeacher && aiToolItems.length > 0 && (
-            <li className="relative" ref={modulesRef}>
-              <button
-                ref={menuButtonRef}
-                onClick={() => setOpenModules(!openModules)}
-                className={`nav-pill gap-2 text-small font-medium transition focus-visible:outline-none focus-visible:ring-2 focus-visible:ring-border focus-visible:ring-offset-2 focus-visible:ring-offset-background ${openModules ? 'is-active' : ''}`}
-                aria-haspopup="menu"
-                aria-expanded={openModules}
-              >
-                <span>AI &amp; Tools</span>
-                <svg className="h-3.5 w-3.5 opacity-80" viewBox="0 0 24 24" fill="none" stroke="currentColor" strokeWidth={2}>
-                  <path d={openModules ? 'M6 15l6-6 6 6' : 'M6 9l6 6 6-6'} />
-                </svg>
-              </button>
-              {openModules && (
-                <div
-                  ref={aiMenuRef}
-                  className="absolute right-0 top-full z-50 mt-3 w-64 rounded-xl border border-border bg-card p-3 shadow-xl"
-                  role="menu"
-                >
-                  <ul className="space-y-1">
-                    {aiToolItems.map((item) => (
-                      <li key={item.id}>
-                        <Link
-                          href={item.href}
-                          className="flex items-start gap-2 rounded-lg px-3 py-2 text-left text-small hover:bg-muted"
-                          onClick={() => setOpenModules(false)}
-                        >
-                          <span className="font-medium">{item.label}</span>
-                          {item.badge && (
-                            <span className="ml-auto inline-flex items-center rounded-full bg-muted px-2 text-[10px] font-semibold uppercase tracking-wider text-muted-foreground">
-                              {item.badge}
-                            </span>
-                          )}
-                        </Link>
-                      </li>
-                    ))}
-                  </ul>
-                </div>
-              )}
-            </li>
-          )}
-
-          {canSeePartners && (
-            <li>
-              <NavLink href="/partners" className={navItemClass} label="Partners" />
-            </li>
-          )}
-          {canSeeAdmin && (
-            <li>
-              <NavLink href="/admin/partners" className={navItemClass} label="Admin" />
-            </li>
-          )}
-
-          {/* Premium Access Status */}
-        {hasPremiumAccess && (
-          <li className="relative group">
-            <div className="flex items-center gap-1 px-2 py-1 rounded-full bg-gradient-to-r from-yellow-400 to-orange-500 text-white text-xs font-medium">
-              <span>⭐</span>
-              <span>Premium</span>
-            </div>
-            {/* Premium Access Tooltip */}
-            <div className="absolute top-full right-0 mt-2 w-48 z-50 hidden group-hover:block">
-              <div className="bg-card border border-border rounded-lg shadow-lg p-3">
-                <div className="text-xs font-medium text-green-600 mb-1">Premium Access Active</div>
-                <div className="text-xs text-muted-foreground mb-2">
-                  Access to {premiumRooms.length} room{premiumRooms.length !== 1 ? 's' : ''}
-                </div>
-                {premiumRooms.length > 0 && (
-                  <div className="text-xs text-muted-foreground max-h-20 overflow-y-auto">
-                    {premiumRooms.slice(0, 3).map((room, index) => (
-                      <div key={index} className="truncate">• {room}</div>
-                    ))}
-                    {premiumRooms.length > 3 && (
-                      <div className="text-xs">+{premiumRooms.length - 3} more</div>
-                    )}
->>>>>>> 9201311f
                   </div>
                   {premiumRooms.length > 0 && (
-                    <div className="text-xs text-muted-foreground max-h-20 overflow-y-auto">
-                      {premiumRooms.slice(0, 3).map((room, index) => (
-                        <div key={index} className="truncate">• {room}</div>
+                    <div className="max-h-20 overflow-y-auto text-xs text-muted-foreground">
+                      {premiumRooms.slice(0, 3).map((room, idx) => (
+                        <div key={idx} className="truncate">• {room}</div>
                       ))}
                       {premiumRooms.length > 3 && (
                         <div className="text-xs">+{premiumRooms.length - 3} more</div>
@@ -294,7 +206,7 @@
                   {onClearPremiumAccess && (
                     <button
                       onClick={onClearPremiumAccess}
-                      className="text-xs text-red-500 hover:text-red-700 mt-2"
+                      className="mt-2 text-xs text-destructive hover:opacity-80"
                     >
                       Clear All Access
                     </button>
