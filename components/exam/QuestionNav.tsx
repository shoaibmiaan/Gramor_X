--- conflicted
+++ resolved
@@ -108,11 +108,7 @@
       </div>
 
       <div
-<<<<<<< HEAD
-        className="mt-4 grid grid-cols-4 gap-2 sm:grid-cols-5 xl:grid-cols-6"
-=======
         className="mt-4 grid grid-cols-4 gap-2 sm:grid-cols-5 lg:grid-cols-6"
->>>>>>> b9561161
         role="list"
         aria-label="Question navigator"
       >
