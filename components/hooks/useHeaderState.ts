'use client';

import { useCallback, useEffect, useState } from 'react';
<<<<<<< HEAD
import { useRouter } from 'next/router'; // Merged conflict
=======
import { useRouter } from 'next/navigation';
>>>>>>> a6bf1b26
import { supabase } from '@/lib/supabaseClient';
import type { AuthChangeEvent, Session } from '@supabase/supabase-js';

interface UserInfo {
  id: string | null;
  email: string | null;
  name: string | null;
  avatarUrl: string | null;
}

export function useHeaderState(initialStreak?: number) {
  const router = useRouter();
  const [ready, setReady] = useState(false);
  const [role, setRole] = useState<string | null>(null);
  const [user, setUser] = useState<UserInfo>({ id: null, email: null, name: null, avatarUrl: null });
  const [streak, setStreak] = useState<number>(initialStreak ?? 0);

<<<<<<< HEAD
=======
  // Streak (prop wins; otherwise fetch)
>>>>>>> a6bf1b26
  useEffect(() => {
    if (typeof initialStreak === 'number') setStreak(initialStreak);
  }, [initialStreak]);

<<<<<<< HEAD
=======
  // Fail-soft streak fetch: never throw, never hide header; just default to 0 on errors.
>>>>>>> a6bf1b26
  const fetchStreak = useCallback(async () => {
    let mounted = true;
    if (typeof initialStreak === 'number') return () => {};
    try {
      const { data: { session }, error } = await supabase.auth.getSession();
<<<<<<< HEAD
      if (error || !session) {
        console.error('Session fetch error:', error);
        return () => {};
      }
      const token = session.access_token;
      if (!token) return () => {};
      const res = await fetch('/api/streak', {
        headers: { Authorization: `Bearer ${token}` },
      });
      if (!res.ok) {
        console.error('Failed to fetch streak:', res.status);
        return () => {};
      }
      const j = await res.json();
      if (mounted && typeof j?.current_streak === 'number') {
        setStreak(j.current_streak);
      }
    } catch (err) {
      console.error('Failed to fetch streak:', err);
=======
      if (error || !session?.access_token) {
        if (mounted) setStreak(0);
        return () => { mounted = false; };
      }

      const res = await fetch('/api/streak', {
        headers: { Authorization: `Bearer ${session.access_token}` },
      });

      if (!res.ok) {
        // Keep header visible — just fall back to 0
        console.warn('Streak fetch non-200:', res.status);
        if (mounted) setStreak(0);
        return () => { mounted = false; };
      }

      const j = await res.json().catch(() => null);
      const value = typeof j?.current_streak === 'number' ? j.current_streak : 0;
      if (mounted) setStreak(value);
    } catch (err) {
      console.warn('Streak fetch error (fail-soft):', err);
      if (mounted) setStreak(0);
>>>>>>> a6bf1b26
    }
    return () => { mounted = false; };
  }, [initialStreak]);

  useEffect(() => {
    let mounted = true;
    fetchStreak().then((cleanup) => {
      return () => { if (mounted && cleanup) cleanup(); };
    });
    return () => { mounted = false; };
  }, [fetchStreak]);

  useEffect(() => {
    const onChanged = (e: Event) => {
      const ce = e as CustomEvent<{ value?: number }>;
      if (typeof ce.detail?.value === 'number') setStreak(ce.detail.value);
      else fetchStreak();
    };
    window.addEventListener('streak:changed', onChanged as EventListener);
    return () => window.removeEventListener('streak:changed', onChanged as EventListener);
  }, [fetchStreak]);

  useEffect(() => {
    let cancelled = false;
    const computeRole = async (uid: string | null, appMeta?: any, userMeta?: any) => {
      let r: any = appMeta?.role ?? userMeta?.role ?? null;
      if (!r && uid) {
        const { data: prof, error } = await supabase.from('profiles').select('role').eq('id', uid).single();
        if (error) {
          console.error('Failed to fetch profile role:', error);
          return null;
        }
        r = prof?.role ?? null;
      }
      return r ? String(r).toLowerCase() : null;
    };

    const sync = async () => {
      try {
        const { data: { session }, error } = await supabase.auth.getSession();
        if (error) {
          console.error('Failed to get session:', error);
          return;
        }
        const s = session?.user ?? null;
        const userMeta = (s?.user_metadata ?? {}) as Record<string, unknown>;
        if (!cancelled) {
          setUser({
            id: s?.id ?? null,
            email: s?.email ?? null,
            name: typeof userMeta['full_name'] === 'string' ? (userMeta['full_name'] as string) : null,
            avatarUrl: typeof userMeta['avatar_url'] === 'string' ? (userMeta['avatar_url'] as string) : null,
          });
          const r = await computeRole(s?.id ?? null, s?.app_metadata, userMeta);
          if (!cancelled) setRole(r);
          setReady(true);
        }
      } catch (err) {
        console.error('Unexpected auth error:', err);
      }
    };
    sync();

    const { data: sub } = supabase.auth.onAuthStateChange(
      async (_e: AuthChangeEvent, session: Session | null) => {
        try {
          const s = session?.user ?? null;
          const userMeta = (s?.user_metadata ?? {}) as Record<string, unknown>;
          setUser({
            id: s?.id ?? null,
            email: s?.email ?? null,
            name: typeof userMeta['full_name'] === 'string' ? (userMeta['full_name'] as string) : null,
            avatarUrl: typeof userMeta['avatar_url'] === 'string' ? (userMeta['avatar_url'] as string) : null,
          });
          const r = await computeRole(s?.id ?? null, s?.app_metadata, userMeta);
          setRole(r);
          if (!s) setStreak(0);
        } catch (err) {
          console.error('Auth state change error:', err);
        }
      }
    );

    return () => {
      sub?.subscription?.unsubscribe();
    };
  }, [fetchStreak]);

  const signOut = useCallback(async () => {
    try {
      await supabase.auth.signOut();
      setStreak(0);
      router.push('/login');
    } catch (err) {
      console.error('Sign out failed:', err);
    }
  }, [router]);

  return { user, role, streak, ready, signOut };
}<|MERGE_RESOLUTION|>--- conflicted
+++ resolved
@@ -1,11 +1,7 @@
 'use client';
 
 import { useCallback, useEffect, useState } from 'react';
-<<<<<<< HEAD
-import { useRouter } from 'next/router'; // Merged conflict
-=======
 import { useRouter } from 'next/navigation';
->>>>>>> a6bf1b26
 import { supabase } from '@/lib/supabaseClient';
 import type { AuthChangeEvent, Session } from '@supabase/supabase-js';
 
@@ -18,49 +14,23 @@
 
 export function useHeaderState(initialStreak?: number) {
   const router = useRouter();
+
   const [ready, setReady] = useState(false);
   const [role, setRole] = useState<string | null>(null);
   const [user, setUser] = useState<UserInfo>({ id: null, email: null, name: null, avatarUrl: null });
   const [streak, setStreak] = useState<number>(initialStreak ?? 0);
 
-<<<<<<< HEAD
-=======
   // Streak (prop wins; otherwise fetch)
->>>>>>> a6bf1b26
   useEffect(() => {
     if (typeof initialStreak === 'number') setStreak(initialStreak);
   }, [initialStreak]);
 
-<<<<<<< HEAD
-=======
   // Fail-soft streak fetch: never throw, never hide header; just default to 0 on errors.
->>>>>>> a6bf1b26
   const fetchStreak = useCallback(async () => {
     let mounted = true;
     if (typeof initialStreak === 'number') return () => {};
     try {
       const { data: { session }, error } = await supabase.auth.getSession();
-<<<<<<< HEAD
-      if (error || !session) {
-        console.error('Session fetch error:', error);
-        return () => {};
-      }
-      const token = session.access_token;
-      if (!token) return () => {};
-      const res = await fetch('/api/streak', {
-        headers: { Authorization: `Bearer ${token}` },
-      });
-      if (!res.ok) {
-        console.error('Failed to fetch streak:', res.status);
-        return () => {};
-      }
-      const j = await res.json();
-      if (mounted && typeof j?.current_streak === 'number') {
-        setStreak(j.current_streak);
-      }
-    } catch (err) {
-      console.error('Failed to fetch streak:', err);
-=======
       if (error || !session?.access_token) {
         if (mounted) setStreak(0);
         return () => { mounted = false; };
@@ -83,7 +53,6 @@
     } catch (err) {
       console.warn('Streak fetch error (fail-soft):', err);
       if (mounted) setStreak(0);
->>>>>>> a6bf1b26
     }
     return () => { mounted = false; };
   }, [initialStreak]);
@@ -168,9 +137,19 @@
     );
 
     return () => {
+      cancelled = true;
       sub?.subscription?.unsubscribe();
     };
-  }, [fetchStreak]);
+  }, []);
+
+  useEffect(() => {
+    const onAvatarChanged = (e: Event) => {
+      const ce = e as CustomEvent<{ url: string }>;
+      setUser((u) => ({ ...u, avatarUrl: ce.detail.url }));
+    };
+    window.addEventListener('profile:avatar-changed', onAvatarChanged as EventListener);
+    return () => window.removeEventListener('profile:avatar-changed', onAvatarChanged as EventListener);
+  }, []);
 
   const signOut = useCallback(async () => {
     try {
