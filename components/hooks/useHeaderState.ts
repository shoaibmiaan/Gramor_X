--- conflicted
+++ resolved
@@ -1,11 +1,7 @@
 'use client';
 
 import { useCallback, useEffect, useState } from 'react';
-<<<<<<< HEAD
 import { useRouter } from 'next/router';
-import { supabaseBrowser } from '@/lib/supabaseBrowser';
-=======
-import { useRouter } from 'next/navigation';
 import { supabase } from '@/lib/supabaseClient';
 import type { AuthChangeEvent, Session } from '@supabase/supabase-js';
 
@@ -15,36 +11,20 @@
   name: string | null;
   avatarUrl: string | null;
 }
->>>>>>> 8960f037
 
 export function useHeaderState(initialStreak?: number) {
   const router = useRouter();
-
-<<<<<<< HEAD
-=======
   const [ready, setReady] = useState(false);
   const [role, setRole] = useState<string | null>(null);
   const [user, setUser] = useState<UserInfo>({ id: null, email: null, name: null, avatarUrl: null });
   const [streak, setStreak] = useState<number>(initialStreak ?? 0);
 
->>>>>>> 8960f037
   // Streak (prop wins; otherwise fetch)
   useEffect(() => {
     if (typeof initialStreak === 'number') setStreak(initialStreak);
   }, [initialStreak]);
 
   const fetchStreak = useCallback(async () => {
-<<<<<<< HEAD
-    if (typeof initialStreak === 'number') return;
-    const { data: session } = await supabaseBrowser.auth.getSession();
-    const token = session?.session?.access_token;
-    if (!token) {
-      setStreak(0);
-      return;
-    }
-    const res = await fetch('/api/words/today', { headers: { Authorization: `Bearer ${token}` } });
-    if (res.ok) {
-=======
     let mounted = true;
     if (typeof initialStreak === 'number') return () => {};
     try {
@@ -62,7 +42,6 @@
         console.error('Failed to fetch streak:', res.status);
         return () => {};
       }
->>>>>>> 8960f037
       const j = await res.json();
       if (mounted && typeof j?.current_streak === 'number') {
         setStreak(j.current_streak);
@@ -74,15 +53,11 @@
   }, [initialStreak]);
 
   useEffect(() => {
-<<<<<<< HEAD
-    void fetchStreak();
-=======
     let mounted = true;
     fetchStreak().then((cleanup) => {
       return () => { if (mounted && cleanup) cleanup(); };
     });
     return () => { mounted = false; };
->>>>>>> 8960f037
   }, [fetchStreak]);
 
   useEffect(() => {
@@ -96,15 +71,6 @@
   }, [fetchStreak]);
 
   useEffect(() => {
-<<<<<<< HEAD
-    const { data: sub } = supabaseBrowser.auth.onAuthStateChange(async (_event, session) => {
-      if (session?.user) {
-        await fetchStreak();
-      } else {
-        setStreak(0);
-      }
-    });
-=======
     let cancelled = false;
     const computeRole = async (uid: string | null, appMeta?: any, userMeta?: any) => {
       let r: any = appMeta?.role ?? userMeta?.role ?? null;
@@ -164,7 +130,6 @@
         }
       }
     );
->>>>>>> 8960f037
 
     return () => {
       sub?.subscription?.unsubscribe();
@@ -181,10 +146,5 @@
     }
   }, [router]);
 
-<<<<<<< HEAD
-  return { streak, signOut };
-}
-=======
   return { user, role, streak, ready, signOut };
-}
->>>>>>> 8960f037
+}