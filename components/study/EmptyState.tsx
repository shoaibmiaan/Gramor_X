--- conflicted
+++ resolved
@@ -1,4 +1,3 @@
-// components/study/EmptyState.tsx
 import React, { useMemo } from 'react';
 import Link from 'next/link';
 
@@ -8,24 +7,25 @@
 import { useLocale } from '@/lib/locale';
 
 export type StudyPlanPreset = {
-  id: string;            // e.g., 'lite' | 'focus' | 'intensive' | custom
-  title: string;
-  description: string;
+  id: string;
   weeks: number;
+  /** Either provide concrete strings... */
+  title?: string;
+  description?: string;
   dailyMinutes?: string;
   highlight?: string;
+  /** ...or i18n keys (used if concrete strings are missing) */
+  titleKey?: string;
+  descriptionKey?: string;
+  dailyMinutesKey?: string;
+  highlightKey?: string;
 };
 
 type Props = {
-  /** Optional custom presets; if omitted we show sensible defaults. */
   presets?: ReadonlyArray<StudyPlanPreset>;
-  /** When a preset is being created, pass its id to show loading state on that card. */
   busyId?: string | null;
-  /** Called when user selects a preset. */
   onSelect: (preset: StudyPlanPreset) => void | Promise<void>;
-  /** Disable all actions (e.g., while creating). */
   disabled?: boolean;
-  /** Show an onboarding CTA under the EmptyState header (default true). */
   showOnboardingCta?: boolean;
 };
 
@@ -78,28 +78,19 @@
     [t],
   );
 
-  const list = presets?.length ? presets : fallbackPresets;
+  const list = useMemo<ReadonlyArray<StudyPlanPreset>>(() => {
+    if (!presets?.length) return fallbackPresets;
+    // allow callers to pass titleKey/descriptionKey instead of concrete strings
+    return presets.map((p) => ({
+      ...p,
+      title: p.title ?? (p.titleKey ? t(p.titleKey) : p.title),
+      description: p.description ?? (p.descriptionKey ? t(p.descriptionKey) : p.description),
+      dailyMinutes: p.dailyMinutes ?? (p.dailyMinutesKey ? t(p.dailyMinutesKey) : p.dailyMinutes),
+      highlight: p.highlight ?? (p.highlightKey ? t(p.highlightKey) : p.highlight),
+    }));
+  }, [fallbackPresets, presets, t]);
 
   return (
-<<<<<<< HEAD
-    <div className="space-y-8">
-      <DSEmptyState
-        title={t('studyPlan.empty.title')}
-        description={t('studyPlan.empty.description')}
-        icon={<Icon name="fire" size={28} title={t('studyPlan.empty.iconTitle')} />}
-        actions={
-          showOnboardingCta ? (
-            <Button asChild variant="outline">
-              <Link href="/onboarding">{t('studyPlan.empty.actions.onboarding')}</Link>
-            </Button>
-          ) : (
-            <span className="text-small text-muted-foreground">
-              {t('studyPlan.empty.actions.autoAdjust')}
-            </span>
-          )
-        }
-      />
-=======
     <div className="space-y-10">
       <Card
         padding="lg"
@@ -107,13 +98,20 @@
       >
         <div className="flex items-start gap-4">
           <span className="flex h-12 w-12 shrink-0 items-center justify-center rounded-2xl bg-primary/15 text-primary">
-            <Icon name="book-open" size={28} title="Study plan quickstart" />
+            <Icon name="book-open" size={28} title={t('studyPlan.empty.iconTitle', 'Study plan quickstart')} />
           </span>
           <div className="space-y-2">
-            <p className="text-caption font-semibold uppercase tracking-wide text-muted-foreground/70">Quickstart</p>
-            <h2 className="font-slab text-h3 text-foreground">Let’s build your IELTS routine</h2>
+            <p className="text-caption font-semibold uppercase tracking-wide text-muted-foreground/70">
+              {t('studyPlan.empty.quickstart.badge', 'Quickstart')}
+            </p>
+            <h2 className="font-slab text-h3 text-foreground">
+              {t('studyPlan.empty.title', 'Let’s build your IELTS routine')}
+            </h2>
             <p className="max-w-xl text-body text-muted-foreground">
-              Generate a personalised schedule with the plan builder or take a baseline mock to see where to focus first.
+              {t(
+                'studyPlan.empty.description',
+                'Generate a personalised schedule with the plan builder or take a baseline mock to see where to focus first.',
+              )}
             </p>
           </div>
         </div>
@@ -121,26 +119,33 @@
         <div className="flex w-full flex-col gap-3 sm:w-auto sm:min-w-[220px]">
           {showOnboardingCta ? (
             <Button asChild fullWidth>
-              <Link href="/onboarding">Generate my plan</Link>
+              <Link href="/onboarding">{t('studyPlan.empty.actions.onboarding', 'Generate my plan')}</Link>
             </Button>
           ) : (
             <p className="rounded-ds-xl border border-border/60 bg-muted/40 px-4 py-3 text-center text-small text-muted-foreground">
-              Plans auto-adjust after you complete a day. Come back any time for a fresh schedule.
+              {t(
+                'studyPlan.empty.actions.autoAdjust',
+                'Plans auto-adjust after you complete a day. Come back any time for a fresh schedule.',
+              )}
             </p>
           )}
           <Button asChild fullWidth variant="soft" tone="info">
-            <Link href="/mock-tests">Take baseline mock</Link>
+            <Link href="/mock-tests">{t('studyPlan.empty.actions.baseline', 'Take baseline mock')}</Link>
           </Button>
         </div>
       </Card>
 
       <div className="space-y-3 text-center">
-        <h3 className="font-slab text-h4 text-foreground">Or pick a quick preset</h3>
+        <h3 className="font-slab text-h4 text-foreground">
+          {t('studyPlan.empty.pickPreset', 'Or pick a quick preset')}
+        </h3>
         <p className="mx-auto max-w-2xl text-body text-muted-foreground">
-          Choose a template to fill your calendar instantly. You can tweak tasks and regenerate whenever you like.
+          {t(
+            'studyPlan.empty.pickPresetSub',
+            'Choose a template to fill your calendar instantly. You can tweak tasks and regenerate whenever you like.',
+          )}
         </p>
       </div>
->>>>>>> 8ea885e6
 
       <div className="mx-auto grid max-w-5xl gap-4 md:grid-cols-3">
         {list.map((preset) => {
@@ -159,26 +164,24 @@
                 <dl className="grid grid-cols-2 gap-3 text-caption text-muted-foreground">
                   <div>
                     <dt className="uppercase tracking-wide text-[0.7rem] text-muted-foreground/80">
-                      {t('studyPlan.empty.labels.duration')}
+                      {t('studyPlan.empty.labels.duration', 'Duration')}
                     </dt>
                     <dd className="text-small font-medium text-foreground">
-                      {t('studyPlan.empty.labels.weeks', undefined, { count: preset.weeks })}
+                      {t('studyPlan.empty.labels.weeks', '{{count}} wk', { count: preset.weeks })}
                     </dd>
                   </div>
                   <div>
                     <dt className="uppercase tracking-wide text-[0.7rem] text-muted-foreground/80">
-                      {t('studyPlan.empty.labels.dailyTime')}
+                      {t('studyPlan.empty.labels.dailyTime', 'Daily time')}
                     </dt>
                     <dd className="text-small font-medium text-foreground">
-                      {preset.dailyMinutes ?? t('studyPlan.empty.labels.varies')}
+                      {preset.dailyMinutes ?? t('studyPlan.empty.labels.varies', 'Varies')}
                     </dd>
                   </div>
                 </dl>
 
                 {preset.highlight && (
-                  <p className="rounded-xl bg-primary/10 px-3 py-2 text-small text-primary">
-                    {preset.highlight}
-                  </p>
+                  <p className="rounded-xl bg-primary/10 px-3 py-2 text-small text-primary">{preset.highlight}</p>
                 )}
               </div>
 
@@ -186,11 +189,11 @@
                 className="mt-6"
                 fullWidth
                 loading={isBusy}
-                loadingText={t('studyPlan.empty.actions.creating')}
+                loadingText={t('studyPlan.empty.actions.creating', 'Creating…')}
                 disabled={disabled}
                 onClick={() => onSelect(preset)}
               >
-                {t('studyPlan.empty.actions.start')}
+                {t('studyPlan.empty.actions.start', 'Start with this preset')}
               </Button>
             </article>
           );
@@ -198,7 +201,7 @@
       </div>
 
       <p className="text-center text-small text-muted-foreground">
-        {t('studyPlan.empty.footer')}
+        {t('studyPlan.empty.footer', 'You can regenerate a fresh plan anytime.')}
       </p>
     </div>
   );
