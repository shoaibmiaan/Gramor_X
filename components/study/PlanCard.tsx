import React, { useMemo } from 'react';

import { Badge } from '@/components/design-system/Badge';
import { Button } from '@/components/design-system/Button';
import { Card } from '@/components/design-system/Card';
import { Checkbox } from '@/components/design-system/Checkbox';
import { Icon } from '@/components/design-system/Icon';
import { ProgressBar } from '@/components/design-system/ProgressBar';

import type { StudyDay, StudyTask } from '@/types/plan';
import { totalMinutesForDay } from '@/utils/studyPlan';
import { useLocale } from '@/lib/locale';

type Props = {
  day: StudyDay;
  onToggleTask: (taskId: string, checked: boolean) => void;
  busyTaskId?: string | null;
  isToday?: boolean;
  nextTaskId?: string | null;
  onStartNextTask?: () => void;
  onTaskRef?: (taskId: string, element: HTMLInputElement | null) => void;
};

function formatDateLabel(dateISO: string, locale: string) {
  const date = new Date(dateISO);
  const resolvedLocale = locale === 'ur' ? 'ur-PK' : locale;
  return new Intl.DateTimeFormat(resolvedLocale, {
    weekday: 'long',
    month: 'short',
    day: 'numeric',
  }).format(date);
}

function typeBadge(task: StudyTask, translate: typeof import('@/lib/locale').t) {
  const variant: React.ComponentProps<typeof Badge>['variant'] =
    task.type === 'mock'
      ? 'warning'
      : task.type === 'review'
      ? 'info'
      : task.type === 'rest'
      ? 'secondary'
      : 'primary';
  const fallback = task.type.charAt(0).toUpperCase() + task.type.slice(1);
  const label = translate(`studyPlan.tasks.types.${task.type}`, fallback);
  return (
    <Badge variant={variant} size="sm">
      {label}
    </Badge>
  );
}

<<<<<<< HEAD
export const PlanCard: React.FC<Props> = ({ day, onToggleTask, busyTaskId, isToday }) => {
  const { t, locale } = useLocale();
  const totalMinutes = totalMinutesForDay(day);
  const minutesLabel = t('studyPlan.planCard.totalMinutes', undefined, { minutes: totalMinutes });
=======
export const PlanCard: React.FC<Props> = ({
  day,
  onToggleTask,
  busyTaskId,
  isToday,
  nextTaskId,
  onStartNextTask,
  onTaskRef,
}) => {
  const totalMinutes = totalMinutesForDay(day);
  const { completedCount, totalTasks, progress } = useMemo(() => {
    const total = day.tasks.length;
    const completed = day.tasks.filter((task) => task.completed).length;
    const pct = total > 0 ? Math.round((completed / total) * 100) : 0;
    return { completedCount: completed, totalTasks: total, progress: pct };
  }, [day.tasks]);

  const nextTask = useMemo(() => {
    if (!nextTaskId) return null;
    return day.tasks.find((task) => task.id === nextTaskId) ?? null;
  }, [day.tasks, nextTaskId]);

>>>>>>> 8ea885e6
  return (
    <Card className="rounded-ds-2xl p-6">
      <div className="flex items-start justify-between gap-2">
        <div>
          <p className="text-small text-muted-foreground">
            {isToday ? t('studyPlan.planCard.today') : t('studyPlan.planCard.scheduled')}
          </p>
          <h3 className="font-slab text-h3 leading-snug">{formatDateLabel(day.dateISO, locale)}</h3>
        </div>
        <div className="flex items-center gap-2 rounded-full bg-primary/10 px-3 py-1 text-small font-semibold text-primary">
          <Icon name="clock" size={16} aria-hidden />
          <span>{minutesLabel}</span>
        </div>
      </div>

      <div className="mt-4 space-y-1">
        <div className="flex flex-wrap items-center justify-between gap-2">
          <p className="text-small font-medium text-foreground">
            {completedCount}/{totalTasks} tasks complete
          </p>
          <span className="text-small text-muted-foreground">{progress}%</span>
        </div>
        <ProgressBar value={progress} aria-label="Daily task completion" />
      </div>

      {day.tasks.length === 0 ? (
        <p className="mt-6 text-small text-muted-foreground">{t('studyPlan.planCard.empty')}</p>
      ) : (
        <ul className="mt-6 space-y-4">
          {day.tasks.map((task) => (
            <li
              key={task.id}
              className={`rounded-2xl border border-border/60 bg-card/70 p-4 transition-colors ${
                nextTaskId === task.id ? 'border-primary/70 bg-primary/5' : ''
              }`}
              aria-current={nextTaskId === task.id ? 'step' : undefined}
            >
              <Checkbox
                ref={(element) => onTaskRef?.(task.id, element)}
                checked={task.completed}
                onCheckedChange={(checked) => onToggleTask(task.id, Boolean(checked))}
                disabled={busyTaskId === task.id}
<<<<<<< HEAD
                aria-label={t('studyPlan.planCard.toggleLabel', undefined, {
                  title: task.title,
                  state: task.completed
                    ? t('studyPlan.planCard.state.incomplete')
                    : t('studyPlan.planCard.state.complete'),
                })}
                className="mt-1"
              />
              <div className="flex-1 space-y-1">
                <div className="flex flex-wrap items-center gap-2">
                  <span className="text-body font-medium text-foreground">{task.title}</span>
                  {typeBadge(task, t)}
                </div>
                <p className="text-small text-muted-foreground">
                  {t('studyPlan.planCard.estimate', undefined, {
                    minutes: task.estMinutes,
                    detail:
                      task.type === 'rest'
                        ? t('studyPlan.planCard.detail.rest')
                        : t('studyPlan.planCard.detail.focus'),
                  })}
                </p>
              </div>
=======
                label={
                  <span className="flex flex-wrap items-center gap-2 text-body font-medium text-foreground">
                    {task.title}
                    {typeBadge(task)}
                  </span>
                }
                description={`Estimated ${task.estMinutes} min • ${
                  task.type === 'rest' ? 'Take a break' : 'Stay focused and complete the task'
                }`}
              />
>>>>>>> 8ea885e6
            </li>
          ))}
        </ul>
      )}

      <div className="mt-6 flex flex-col gap-3 sm:flex-row sm:items-center sm:justify-between">
        <p className="text-small text-muted-foreground" aria-live="polite">
          {nextTask
            ? `Next up: ${nextTask.title}`
            : totalTasks > 0
            ? 'All tasks for this day are complete. Great work!'
            : 'No tasks scheduled.'}
        </p>
        <Button onClick={onStartNextTask} disabled={!nextTask} size="sm">
          {nextTask ? 'Start next task' : 'Nothing left for today'}
        </Button>
      </div>
    </Card>
  );
};

export default PlanCard;<|MERGE_RESOLUTION|>--- conflicted
+++ resolved
@@ -23,38 +23,13 @@
 
 function formatDateLabel(dateISO: string, locale: string) {
   const date = new Date(dateISO);
-  const resolvedLocale = locale === 'ur' ? 'ur-PK' : locale;
-  return new Intl.DateTimeFormat(resolvedLocale, {
+  return new Intl.DateTimeFormat(locale || undefined, {
     weekday: 'long',
     month: 'short',
     day: 'numeric',
   }).format(date);
 }
 
-function typeBadge(task: StudyTask, translate: typeof import('@/lib/locale').t) {
-  const variant: React.ComponentProps<typeof Badge>['variant'] =
-    task.type === 'mock'
-      ? 'warning'
-      : task.type === 'review'
-      ? 'info'
-      : task.type === 'rest'
-      ? 'secondary'
-      : 'primary';
-  const fallback = task.type.charAt(0).toUpperCase() + task.type.slice(1);
-  const label = translate(`studyPlan.tasks.types.${task.type}`, fallback);
-  return (
-    <Badge variant={variant} size="sm">
-      {label}
-    </Badge>
-  );
-}
-
-<<<<<<< HEAD
-export const PlanCard: React.FC<Props> = ({ day, onToggleTask, busyTaskId, isToday }) => {
-  const { t, locale } = useLocale();
-  const totalMinutes = totalMinutesForDay(day);
-  const minutesLabel = t('studyPlan.planCard.totalMinutes', undefined, { minutes: totalMinutes });
-=======
 export const PlanCard: React.FC<Props> = ({
   day,
   onToggleTask,
@@ -65,6 +40,12 @@
   onTaskRef,
 }) => {
   const totalMinutes = totalMinutesForDay(day);
+  const { t, locale } = useLocale();
+  const headerLabel = isToday
+    ? t('studyPlan.planCard.today', 'Today')
+    : t('studyPlan.planCard.scheduled', 'Scheduled');
+  const dateLabel = formatDateLabel(day.dateISO, locale);
+
   const { completedCount, totalTasks, progress } = useMemo(() => {
     const total = day.tasks.length;
     const completed = day.tasks.filter((task) => task.completed).length;
@@ -77,34 +58,50 @@
     return day.tasks.find((task) => task.id === nextTaskId) ?? null;
   }, [day.tasks, nextTaskId]);
 
->>>>>>> 8ea885e6
+  const typeBadge = (task: StudyTask) => {
+    const variant: React.ComponentProps<typeof Badge>['variant'] =
+      task.type === 'mock' ? 'warning'
+      : task.type === 'review' ? 'info'
+      : task.type === 'rest' ? 'secondary'
+      : 'primary';
+    const label = t(
+      `studyPlan.planCard.taskType.${task.type}`,
+      task.type.charAt(0).toUpperCase() + task.type.slice(1),
+    );
+    return (
+      <Badge variant={variant} size="sm">
+        {label}
+      </Badge>
+    );
+  };
+
   return (
     <Card className="rounded-ds-2xl p-6">
       <div className="flex items-start justify-between gap-2">
         <div>
-          <p className="text-small text-muted-foreground">
-            {isToday ? t('studyPlan.planCard.today') : t('studyPlan.planCard.scheduled')}
-          </p>
-          <h3 className="font-slab text-h3 leading-snug">{formatDateLabel(day.dateISO, locale)}</h3>
+          <p className="text-small text-muted-foreground">{headerLabel}</p>
+          <h3 className="font-slab text-h3 leading-snug">{dateLabel}</h3>
         </div>
         <div className="flex items-center gap-2 rounded-full bg-primary/10 px-3 py-1 text-small font-semibold text-primary">
           <Icon name="clock" size={16} aria-hidden />
-          <span>{minutesLabel}</span>
+          <span>{t('studyPlan.planCard.totalMinutes', '{{minutes}} min', { minutes: totalMinutes })}</span>
         </div>
       </div>
 
       <div className="mt-4 space-y-1">
         <div className="flex flex-wrap items-center justify-between gap-2">
           <p className="text-small font-medium text-foreground">
-            {completedCount}/{totalTasks} tasks complete
+            {completedCount}/{totalTasks} {t('studyPlan.planCard.tasksComplete', 'tasks complete')}
           </p>
           <span className="text-small text-muted-foreground">{progress}%</span>
         </div>
-        <ProgressBar value={progress} aria-label="Daily task completion" />
+        <ProgressBar value={progress} aria-label={t('studyPlan.planCard.aria.progress', 'Daily task completion')} />
       </div>
 
       {day.tasks.length === 0 ? (
-        <p className="mt-6 text-small text-muted-foreground">{t('studyPlan.planCard.empty')}</p>
+        <p className="mt-6 text-small text-muted-foreground">
+          {t('studyPlan.planCard.noTasks', 'No tasks scheduled.')}
+        </p>
       ) : (
         <ul className="mt-6 space-y-4">
           {day.tasks.map((task) => (
@@ -120,42 +117,35 @@
                 checked={task.completed}
                 onCheckedChange={(checked) => onToggleTask(task.id, Boolean(checked))}
                 disabled={busyTaskId === task.id}
-<<<<<<< HEAD
-                aria-label={t('studyPlan.planCard.toggleLabel', undefined, {
+                aria-label={t('studyPlan.planCard.toggleAria', '{{title}} — mark {{state}}', {
                   title: task.title,
-                  state: task.completed
-                    ? t('studyPlan.planCard.state.incomplete')
-                    : t('studyPlan.planCard.state.complete'),
+                  state: t(
+                    task.completed ? 'studyPlan.planCard.state.incomplete' : 'studyPlan.planCard.state.complete',
+                    task.completed ? 'incomplete' : 'complete',
+                  ),
                 })}
-                className="mt-1"
-              />
-              <div className="flex-1 space-y-1">
-                <div className="flex flex-wrap items-center gap-2">
-                  <span className="text-body font-medium text-foreground">{task.title}</span>
-                  {typeBadge(task, t)}
-                </div>
-                <p className="text-small text-muted-foreground">
-                  {t('studyPlan.planCard.estimate', undefined, {
-                    minutes: task.estMinutes,
-                    detail:
-                      task.type === 'rest'
-                        ? t('studyPlan.planCard.detail.rest')
-                        : t('studyPlan.planCard.detail.focus'),
-                  })}
-                </p>
-              </div>
-=======
                 label={
                   <span className="flex flex-wrap items-center gap-2 text-body font-medium text-foreground">
                     {task.title}
                     {typeBadge(task)}
                   </span>
                 }
-                description={`Estimated ${task.estMinutes} min • ${
-                  task.type === 'rest' ? 'Take a break' : 'Stay focused and complete the task'
-                }`}
+                description={t(
+                  'studyPlan.planCard.estimateWithHint',
+                  '{{estimate}} • {{hint}}',
+                  {
+                    estimate: t('studyPlan.planCard.estimateMinutes', 'Estimated {{minutes}} min', {
+                      minutes: task.estMinutes,
+                    }),
+                    hint: t(
+                      task.type === 'rest'
+                        ? 'studyPlan.planCard.hints.rest'
+                        : 'studyPlan.planCard.hints.focus',
+                      task.type === 'rest' ? 'Take a break' : 'Stay focused and complete the task',
+                    ),
+                  },
+                )}
               />
->>>>>>> 8ea885e6
             </li>
           ))}
         </ul>
@@ -164,13 +154,13 @@
       <div className="mt-6 flex flex-col gap-3 sm:flex-row sm:items-center sm:justify-between">
         <p className="text-small text-muted-foreground" aria-live="polite">
           {nextTask
-            ? `Next up: ${nextTask.title}`
+            ? t('studyPlan.planCard.nextUp', 'Next up: {{title}}', { title: nextTask.title })
             : totalTasks > 0
-            ? 'All tasks for this day are complete. Great work!'
-            : 'No tasks scheduled.'}
+              ? t('studyPlan.planCard.allDone', 'All tasks for this day are complete. Great work!')
+              : t('studyPlan.planCard.none', 'No tasks scheduled.')}
         </p>
         <Button onClick={onStartNextTask} disabled={!nextTask} size="sm">
-          {nextTask ? 'Start next task' : 'Nothing left for today'}
+          {nextTask ? t('studyPlan.planCard.startNext', 'Start next task') : t('studyPlan.planCard.nothingLeft', 'Nothing left for today')}
         </Button>
       </div>
     </Card>
