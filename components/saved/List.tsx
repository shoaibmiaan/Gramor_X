import { useCallback, useEffect, useMemo, useRef, useState } from 'react';
import Link from 'next/link';
import { useRouter } from 'next/router';
import useSWRInfinite from 'swr/infinite';

import { Card } from '@/components/design-system/Card';
import { Button } from '@/components/design-system/Button';
import { Badge } from '@/components/design-system/Badge';
import { Alert } from '@/components/design-system/Alert';
import { UpgradeBanner } from '@/components/premium/UpgradeBanner';
import { usePlan } from '@/hooks/usePlan';
import { useLocale } from '@/lib/locale';
import { track } from '@/lib/analytics/track';

import {
  SAVED_PAGE_SIZE,
  HttpError,
  fetchSavedPage,
  deriveModule,
  buildSavedLink,
  removeSavedItem,
  type SavedItem,
} from '@/lib/saved';

type DecoratedItem = SavedItem & {
  moduleId: string;
  moduleLabelKey: string;
  moduleLabelFallback: string;
  href: string;
  createdDate: Date;
};

type Filters = {
  search: string;
  module: string;
  start: string;
  end: string;
};

const controlledQueryKeys = ['search', 'module', 'start', 'end'] as const;

export function SavedList() {
  const router = useRouter();
  const { t, isRTL, locale } = useLocale();

  const [filters, setFilters] = useState<Filters>({ search: '', module: 'all', start: '', end: '' });
  const [tags, setTags] = useState<Record<string, string[]>>({});
  const [searchInput, setSearchInput] = useState('');
  const viewTracked = useRef(false);
  const [removingKey, setRemovingKey] = useState<string | null>(null);

  const syncFiltersFromQuery = useCallback(() => {
    if (!router.isReady) return;
    const next: Filters = {
      search: typeof router.query.search === 'string' ? router.query.search : '',
      module: typeof router.query.module === 'string' ? router.query.module : 'all',
      start: typeof router.query.start === 'string' ? router.query.start : '',
      end: typeof router.query.end === 'string' ? router.query.end : '',
    };
    setFilters((prev) => {
      if (
        prev.search === next.search &&
        prev.module === next.module &&
        prev.start === next.start &&
        prev.end === next.end
      ) {
        return prev;
      }
      return next;
    });
    setSearchInput(next.search);
  }, [router.isReady, router.query.end, router.query.module, router.query.search, router.query.start]);

  useEffect(() => {
    syncFiltersFromQuery();
  }, [syncFiltersFromQuery]);

  useEffect(() => {
    if (typeof window === 'undefined') return;
    try {
      const stored = window.localStorage.getItem('saved-tags');
      if (stored) setTags(JSON.parse(stored) as Record<string, string[]>);
    } catch {
      // ignore
    }
    const handleStorage = (event: StorageEvent) => {
      if (event.key === 'saved-tags') {
        try {
          setTags(event.newValue ? (JSON.parse(event.newValue) as Record<string, string[]>) : {});
        } catch {
          setTags({});
        }
      }
    };
    window.addEventListener('storage', handleStorage);
    return () => window.removeEventListener('storage', handleStorage);
  }, []);

  const replaceQuery = useCallback(
    (next: Filters) => {
      if (!router.isReady) return;
      const params = new URLSearchParams();
      if (next.search.trim()) params.set('search', next.search.trim());
      if (next.module && next.module !== 'all') params.set('module', next.module);
      if (next.start) params.set('start', next.start);
      if (next.end) params.set('end', next.end);

      const current = new URLSearchParams();
      for (const key of controlledQueryKeys) {
        const value = router.query[key];
        if (typeof value === 'string') current.set(key, value);
      }
      if (current.toString() === params.toString()) return;

      void router.replace(
        { pathname: router.pathname, query: Object.fromEntries(params.entries()) as Record<string, string> },
        undefined,
        { shallow: true },
      );
    },
    [router],
  );

  const handleFilterChange = useCallback(
    (updates: Partial<Filters>) => {
      setFilters((prev) => {
        const next = { ...prev, ...updates };
        replaceQuery(next);
        return next;
      });
    },
    [replaceQuery],
  );

  const activeFilters = useMemo(() => filters, [filters]);

  const { data, error, isValidating, size, setSize, mutate } = useSWRInfinite(
    (pageIndex, previousPage) => {
      if (previousPage && !previousPage.hasMore) return null;
      const params = new URLSearchParams();
      params.set('limit', String(SAVED_PAGE_SIZE));
      if (activeFilters.search.trim()) params.set('search', activeFilters.search.trim());
      if (activeFilters.module && activeFilters.module !== 'all') params.set('module', activeFilters.module);
      if (activeFilters.start) params.set('start', activeFilters.start);
      if (activeFilters.end) params.set('end', activeFilters.end);

      if (pageIndex === 0) return `/api/saved?${params.toString()}`;
      const cursor = previousPage?.nextCursor;
      if (!cursor) return null;
      params.set('cursor', cursor);
      return `/api/saved?${params.toString()}`;
    },
    fetchSavedPage,
    { revalidateOnFocus: false },
  );

  useEffect(() => {
    setSize(1);
  }, [activeFilters.search, activeFilters.module, activeFilters.start, activeFilters.end, setSize]);

  const isInitialLoading = !data && !error;
  const pages = data ?? [];
  const allItems = pages.flatMap((page) => page.items);

  const dateFormatter = useMemo(
    () => new Intl.DateTimeFormat(locale || undefined, { dateStyle: 'medium' }),
    [locale],
  );

  const keyFor = (item: SavedItem) => `${item.category || 'default'}:${item.type || 'all'}:${item.resource_id}`;

  const decorated = useMemo<DecoratedItem[]>(
    () =>
      allItems.map((item) => {
        const moduleMeta = deriveModule(item);
        return {
          ...item,
          moduleId: moduleMeta.id,
          moduleLabelKey: moduleMeta.labelKey,
          moduleLabelFallback: moduleMeta.fallback,
          href: buildSavedLink(item),
          createdDate: new Date(item.created_at),
        };
      }),
    [allItems],
  );

  const filtered = useMemo(() => {
    const searchTerm = activeFilters.search.trim().toLowerCase();
    const startDate = activeFilters.start ? new Date(activeFilters.start) : null;
    const endDate = activeFilters.end ? new Date(activeFilters.end) : null;
    if (endDate) endDate.setHours(23, 59, 59, 999);

    return decorated.filter((item) => {
      if (activeFilters.module !== 'all' && item.moduleId !== activeFilters.module) return false;
      if (startDate && item.createdDate < startDate) return false;
      if (endDate && item.createdDate > endDate) return false;

      if (!searchTerm) return true;
      const key = keyFor(item);
      const itemTags = tags[key] ?? [];
      const matchesTitle = item.resource_id.toLowerCase().includes(searchTerm);
      const matchesTags = itemTags.some((tag) => tag.toLowerCase().includes(searchTerm));
      return matchesTitle || matchesTags;
    });
  }, [activeFilters, decorated, tags]);

  const grouped = useMemo(() => {
    const map = new Map<string, { labelKey: string; labelFallback: string; items: DecoratedItem[] }>();
    for (const item of filtered) {
      const current = map.get(item.moduleId);
      if (current) {
        current.items.push(item);
      } else {
        map.set(item.moduleId, {
          labelKey: item.moduleLabelKey,
          labelFallback: item.moduleLabelFallback,
          items: [item],
        });
      }
    }
    return Array.from(map.entries()).map(([id, value]) => ({ id, ...value }));
  }, [filtered]);

  const hasMore = pages.length > 0 ? pages[pages.length - 1].hasMore : false;
  const loadingMore = isValidating && pages.length > 0;
  const empty = !isInitialLoading && filtered.length === 0;

  const { plan, loading: planLoading } = usePlan();
  const isUnauthorized = error instanceof HttpError && error.status === 401;
  const showUpgrade = !planLoading && plan === 'free' && !isUnauthorized;
  const upgradeBanner = showUpgrade ? (
    <UpgradeBanner
      pillLabel="Explorer · Free plan"
      title="Keep every bookmark in sync"
      description="Premium unlocks unlimited saved lessons, cross-device sync, and AI-powered recap suggestions."
      href="/pricing?from=saved-upgrade"
      feature="Saved library"
    />
  ) : null;

<<<<<<< HEAD
  const { plan, loading: planLoading } = usePlan();
  const isUnauthorized = error instanceof HttpError && error.status === 401;
  const showUpgrade = !planLoading && plan === 'free' && !isUnauthorized;
  const upgradeBanner = showUpgrade ? (
    <UpgradeBanner
      pillLabel="Explorer · Free plan"
      title="Keep every bookmark in sync"
      description="Premium unlocks unlimited saved lessons, cross-device sync, and AI-powered recap suggestions."
      href="/pricing?from=saved-upgrade"
      feature="Saved library"
    />
  ) : null;
=======
  const removeOptimistically = useCallback(
    async (keys: Set<string>) => {
      await mutate(
        (pages) =>
          (pages ?? []).map((p) => ({
            ...p,
            items: p.items.filter((it) => !keys.has(keyFor(it))),
          })),
        { revalidate: false },
      );
    },
    [mutate],
  );
>>>>>>> ce3f99db

  const handleRemove = useCallback(
    async (item: DecoratedItem) => {
      const key = keyFor(item);
      setRemovingKey(key);
      await removeOptimistically(new Set([key]));
      try {
        await removeSavedItem(item);
        track('saved_remove', { count: 1, module: item.moduleId, category: item.category ?? undefined });
      } catch (removeError) {
        console.error('Failed to remove saved item', removeError);
      } finally {
        await mutate();
        setRemovingKey((prev) => (prev === key ? null : prev));
      }
    },
    [mutate, removeOptimistically],
  );

  if (isUnauthorized) {
    return (
      <div className="space-y-6">
        {upgradeBanner}
        <Card className="rounded-ds-2xl border border-border/60 bg-card/80 p-6">
          <div className="flex flex-col gap-3 sm:flex-row sm:items-center sm:justify-between">
            <div>
              <h2 className="text-h4 font-slab">{t('saved.authRequired.title', 'Sign in to view saved items')}</h2>
              <p className="text-small text-mutedText">
                {t(
                  'saved.authRequired.description',
                  'Bookmarks sync with your account so you can return to them anytime.',
                )}
              </p>
            </div>
            <Button href="/login" className="rounded-ds-xl">
              {t('saved.actions.signIn', 'Sign in')}
            </Button>
          </div>
        </Card>
      </div>
    );
  }

  if (error instanceof HttpError) {
    return (
      <div className="space-y-6">
        {upgradeBanner}
        <Alert variant="error" className="rounded-ds-2xl" role="alert">
          {error.info && typeof error.info === 'object' && 'error' in (error.info as Record<string, unknown>)
            ? String((error.info as Record<string, unknown>).error)
            : t('saved.errors.loadFailed', 'We couldn’t load your saved items right now. Please refresh and try again.')}
        </Alert>
      </div>
    );
  }

  if (error && !(error instanceof HttpError)) {
    return (
      <div className="space-y-6">
        {upgradeBanner}
        <Alert variant="error" className="rounded-ds-2xl" role="alert">
          {t('saved.errors.generic', 'Something went wrong while loading your saved items. Please try again.')}
        </Alert>
      </div>
    );
  }

  if (isInitialLoading) {
    return (
      <div className="space-y-6">
        {upgradeBanner}
        <Card className="rounded-ds-2xl border border-border/60 bg-card/80 p-6">
          <div className="grid gap-4">
            {[...Array(3)].map((_, idx) => (
              <div key={idx} className="animate-pulse space-y-2">
                <div className="h-5 w-40 rounded bg-muted/60" />
                <div className="h-4 w-full rounded bg-muted/40" />
                <div className="h-4 w-1/2 rounded bg-muted/30" />
              </div>
            ))}
          </div>
        </Card>
      </div>
    );
  }

  if (empty) {
    return (
      <div className="space-y-6">
        {upgradeBanner}
        <Card className="rounded-ds-2xl border border-border/60 bg-card/80 p-6">
          <h2 className="text-h4 font-slab">{t('saved.empty.title', 'You haven’t saved anything yet')}</h2>
          <p className="mt-2 text-small text-mutedText">
            {t(
              'saved.empty.description',
              'Bookmark practice passages, vocab lists, and AI feedback to revisit them faster.',
            )}
          </p>
          <div className="mt-4 flex flex-wrap gap-2">
            <Button href="/reading" variant="secondary" className="rounded-ds-xl">
              {t('saved.empty.cta.reading', 'Browse reading practice')}
            </Button>
            <Button href="/vocabulary" variant="ghost" className="rounded-ds-xl">
              {t('saved.empty.cta.vocabulary', 'Explore vocabulary decks')}
            </Button>
          </div>
        </Card>
      </div>
    );
  }

  return (
    <div className="space-y-6">
      {upgradeBanner}
      <div className="grid gap-6">
        {grouped.map((group) => (
          <Card key={group.id} className="rounded-ds-2xl border border-border/60 bg-card/80 p-6">
            <div className="flex flex-wrap items-center justify-between gap-3 border-b border-border/40 pb-3">
              <div>
                <h2 className="text-h4 font-slab">{t(group.labelKey, group.labelFallback)}</h2>
                <p className="text-small text-mutedText">
                  {t('saved.group.count', '{{count}} saved items', { count: group.items.length })}
                </p>
              </div>
            </div>
            <div className="divide-y divide-border/30">
              {group.items.map((item) => {
                const key = keyFor(item);
                const categoryKey = item.category ? `saved.categories.${item.category}` : 'saved.categories.bookmark';
                const fallbackCategory = (item.category ?? '').replace(/_/g, ' ') || 'Bookmark';
                const categoryLabel = t(categoryKey, fallbackCategory);
                return (
                  <div key={key} className="flex flex-col gap-3 py-4 sm:flex-row sm:items-center sm:justify-between">
                    <div>
                      <Link href={item.href} className="font-medium text-foreground hover:text-primary">
                        {item.resource_id}
                      </Link>
                      <div className="mt-1 flex flex-wrap items-center gap-2 text-caption text-mutedText">
                        <Badge
                          variant="neutral"
                          className={isRTL ? undefined : 'uppercase tracking-[0.18em]'}
                        >
                          {categoryLabel}
                        </Badge>
                        <span aria-hidden="true">•</span>
                        <span>
                          {t('saved.item.savedOn', 'Saved {{date}}', { date: dateFormatter.format(item.createdDate) })}
                        </span>
                      </div>
                    </div>
                    <div className="flex items-center gap-2">
                      <Button href={item.href} variant="ghost" className="rounded-ds-xl">
                        {t('saved.actions.open', 'Open')}
                      </Button>
                      <Button
                        type="button"
                        variant="secondary"
                        className="rounded-ds-xl"
                        onClick={() => handleRemove(item)}
                        loading={removingKey === key}
                        loadingText={t('saved.actions.removing', 'Removing')}
                      >
                        {t('saved.actions.remove', 'Remove')}
                      </Button>
                    </div>
                  </div>
                );
              })}
            </div>
          </Card>
        ))}

        {hasMore && (
          <div className="flex justify-center">
            <Button
              type="button"
              variant="secondary"
              className="rounded-ds-xl"
              onClick={() => setSize(size + 1)}
              loading={loadingMore}
              loadingText={t('saved.actions.loading', 'Loading')}
            >
              {t('saved.actions.loadMore', 'Load more')}
            </Button>
          </div>
        )}
      </div>
    </div>
  );
}

export default SavedList;<|MERGE_RESOLUTION|>--- conflicted
+++ resolved
@@ -1,461 +1,168 @@
-import { useCallback, useEffect, useMemo, useRef, useState } from 'react';
+'use client';
+
+import { useMemo } from 'react';
 import Link from 'next/link';
-import { useRouter } from 'next/router';
-import useSWRInfinite from 'swr/infinite';
+import type { FC } from 'react';
 
 import { Card } from '@/components/design-system/Card';
 import { Button } from '@/components/design-system/Button';
 import { Badge } from '@/components/design-system/Badge';
 import { Alert } from '@/components/design-system/Alert';
-import { UpgradeBanner } from '@/components/premium/UpgradeBanner';
-import { usePlan } from '@/hooks/usePlan';
+
+import track, { events } from '@/lib/analytics/track';
+import type { SavedItem } from '@/types/saved';
+import { formatDate } from '@/lib/date';
 import { useLocale } from '@/lib/locale';
-import { track } from '@/lib/analytics/track';
+// If PaywallGate exists in your tree, we use it; otherwise the banner still renders without it.
+let PaywallGate: any;
+try {
+  // default export is typical in our tree
+  // eslint-disable-next-line @typescript-eslint/no-var-requires
+  PaywallGate = require('@/components/paywall/PaywallGate').default ?? null;
+} catch {
+  PaywallGate = null as any;
+}
 
-import {
-  SAVED_PAGE_SIZE,
-  HttpError,
-  fetchSavedPage,
-  deriveModule,
-  buildSavedLink,
-  removeSavedItem,
-  type SavedItem,
-} from '@/lib/saved';
+export interface SavedListProps {
+  items: SavedItem[];
+  // Optional: let callers hint the surface for analytics (“saved_list” | “study_plan” | “onboarding”)
+  surface?: 'saved_list' | 'study_plan' | 'onboarding';
+  // Optional: when true, show a stronger nudge (used in onboarding/study plan)
+  emphasizeUpgrade?: boolean;
+}
 
-type DecoratedItem = SavedItem & {
-  moduleId: string;
-  moduleLabelKey: string;
-  moduleLabelFallback: string;
-  href: string;
-  createdDate: Date;
+const UpgradeBanner: FC<{ surface: SavedListProps['surface']; emphasize?: boolean }> = ({
+  surface = 'saved_list',
+  emphasize = false,
+}) => {
+  const { t } = useLocale();
+
+  const title = emphasize
+    ? t('upgrade.banner.strong.title', 'Unlock Mistakes Book, AI feedback & full mocks')
+    : t('upgrade.banner.title', 'Go further with Booster & Master plans');
+
+  const subtitle = emphasize
+    ? t(
+        'upgrade.banner.strong.subtitle',
+        'Save unlimited questions, get step-by-step AI explanations, and track your band trajectory.'
+      )
+    : t(
+        'upgrade.banner.subtitle',
+        'Save more items, see richer insights, and access premium practice sets.'
+      );
+
+  const onView = () => {
+    // Fire once on mount render path (lazy: call on first paint via useMemo below)
+    track(events.paywall_view, { surface });
+  };
+
+  useMemo(onView, []); // on first render only
+
+  const onClick = () => {
+    track(events.subscribe_clicked, { surface, cta: 'pricing_banner' });
+  };
+
+  const Body = (
+    <Card className="card-surface p-5 rounded-ds-2xl border-border">
+      <div className="flex flex-col gap-2">
+        <div className="flex items-center gap-2">
+          <Badge className="bg-primary/10 text-primary border border-border">
+            {t('upgrade.badge', 'Upgrade')}
+          </Badge>
+          <h3 className="text-h4 font-semibold">{title}</h3>
+        </div>
+        <p className="text-muted-foreground">{subtitle}</p>
+        <div className="mt-2 flex gap-3">
+          <Link href="/pricing" prefetch>
+            <Button onClick={onClick} className="btn-primary">
+              {t('upgrade.cta.viewPlans', 'View plans')}
+            </Button>
+          </Link>
+          <Link href="/checkout?plan=booster" prefetch>
+            <Button variant="secondary" onClick={onClick} className="btn-secondary">
+              {t('upgrade.cta.startBooster', 'Start Booster')}
+            </Button>
+          </Link>
+        </div>
+      </div>
+    </Card>
+  );
+
+  // If PaywallGate exists, wrap the banner so it also renders when a gate condition triggers.
+  if (PaywallGate) {
+    return (
+      <PaywallGate featureKey="saved_items_plus">
+        {Body}
+      </PaywallGate>
+    );
+  }
+  return Body;
 };
 
-type Filters = {
-  search: string;
-  module: string;
-  start: string;
-  end: string;
+const EmptyState: FC<{ surface: SavedListProps['surface'] }> = ({ surface }) => {
+  const { t } = useLocale();
+  return (
+    <div className="space-y-4">
+      <Alert variant="neutral" title={t('saved.empty.title', 'No saved items yet')}>
+        <p className="text-muted-foreground">
+          {t(
+            'saved.empty.copy',
+            'Use the “Save” button on questions, passages, or feedback to build your personal review list.'
+          )}
+        </p>
+      </Alert>
+      <UpgradeBanner surface={surface} />
+    </div>
+  );
 };
 
-const controlledQueryKeys = ['search', 'module', 'start', 'end'] as const;
+const ItemCard: FC<{ item: SavedItem }> = ({ item }) => {
+  const { t } = useLocale();
+  return (
+    <Card className="card-surface rounded-ds-2xl p-4 hover:shadow-lg transition-shadow">
+      <div className="flex items-start justify-between gap-3">
+        <div>
+          <div className="flex items-center gap-2">
+            {item.module && <Badge>{item.module}</Badge>}
+            {item.tag && <Badge variant="outline">{item.tag}</Badge>}
+          </div>
+          <h4 className="text-h5 mt-1 font-semibold">{item.title}</h4>
+          {item.note && <p className="text-muted-foreground mt-1">{item.note}</p>}
+          <p className="text-subtle mt-2">
+            {t('saved.item.savedOn', 'Saved on')} {formatDate(item.saved_at)}
+          </p>
+        </div>
+        <Link href={item.href} prefetch aria-label={t('saved.item.open', 'Open item')}>
+          <Button size="sm" className="btn-ghost">
+            {t('saved.item.open', 'Open')}
+          </Button>
+        </Link>
+      </div>
+    </Card>
+  );
+};
 
-export function SavedList() {
-  const router = useRouter();
-  const { t, isRTL, locale } = useLocale();
+const SavedList: FC<SavedListProps> = ({ items, surface = 'saved_list', emphasizeUpgrade }) => {
+  const hasItems = items && items.length > 0;
 
-  const [filters, setFilters] = useState<Filters>({ search: '', module: 'all', start: '', end: '' });
-  const [tags, setTags] = useState<Record<string, string[]>>({});
-  const [searchInput, setSearchInput] = useState('');
-  const viewTracked = useRef(false);
-  const [removingKey, setRemovingKey] = useState<string | null>(null);
+  return (
+    <section className="space-y-6">
+      {!hasItems ? (
+        <EmptyState surface={surface} />
+      ) : (
+        <>
+          {/* Soft nudge above the grid for free users / lower plans */}
+          <UpgradeBanner surface={surface} emphasize={Boolean(emphasizeUpgrade)} />
 
-  const syncFiltersFromQuery = useCallback(() => {
-    if (!router.isReady) return;
-    const next: Filters = {
-      search: typeof router.query.search === 'string' ? router.query.search : '',
-      module: typeof router.query.module === 'string' ? router.query.module : 'all',
-      start: typeof router.query.start === 'string' ? router.query.start : '',
-      end: typeof router.query.end === 'string' ? router.query.end : '',
-    };
-    setFilters((prev) => {
-      if (
-        prev.search === next.search &&
-        prev.module === next.module &&
-        prev.start === next.start &&
-        prev.end === next.end
-      ) {
-        return prev;
-      }
-      return next;
-    });
-    setSearchInput(next.search);
-  }, [router.isReady, router.query.end, router.query.module, router.query.search, router.query.start]);
-
-  useEffect(() => {
-    syncFiltersFromQuery();
-  }, [syncFiltersFromQuery]);
-
-  useEffect(() => {
-    if (typeof window === 'undefined') return;
-    try {
-      const stored = window.localStorage.getItem('saved-tags');
-      if (stored) setTags(JSON.parse(stored) as Record<string, string[]>);
-    } catch {
-      // ignore
-    }
-    const handleStorage = (event: StorageEvent) => {
-      if (event.key === 'saved-tags') {
-        try {
-          setTags(event.newValue ? (JSON.parse(event.newValue) as Record<string, string[]>) : {});
-        } catch {
-          setTags({});
-        }
-      }
-    };
-    window.addEventListener('storage', handleStorage);
-    return () => window.removeEventListener('storage', handleStorage);
-  }, []);
-
-  const replaceQuery = useCallback(
-    (next: Filters) => {
-      if (!router.isReady) return;
-      const params = new URLSearchParams();
-      if (next.search.trim()) params.set('search', next.search.trim());
-      if (next.module && next.module !== 'all') params.set('module', next.module);
-      if (next.start) params.set('start', next.start);
-      if (next.end) params.set('end', next.end);
-
-      const current = new URLSearchParams();
-      for (const key of controlledQueryKeys) {
-        const value = router.query[key];
-        if (typeof value === 'string') current.set(key, value);
-      }
-      if (current.toString() === params.toString()) return;
-
-      void router.replace(
-        { pathname: router.pathname, query: Object.fromEntries(params.entries()) as Record<string, string> },
-        undefined,
-        { shallow: true },
-      );
-    },
-    [router],
-  );
-
-  const handleFilterChange = useCallback(
-    (updates: Partial<Filters>) => {
-      setFilters((prev) => {
-        const next = { ...prev, ...updates };
-        replaceQuery(next);
-        return next;
-      });
-    },
-    [replaceQuery],
-  );
-
-  const activeFilters = useMemo(() => filters, [filters]);
-
-  const { data, error, isValidating, size, setSize, mutate } = useSWRInfinite(
-    (pageIndex, previousPage) => {
-      if (previousPage && !previousPage.hasMore) return null;
-      const params = new URLSearchParams();
-      params.set('limit', String(SAVED_PAGE_SIZE));
-      if (activeFilters.search.trim()) params.set('search', activeFilters.search.trim());
-      if (activeFilters.module && activeFilters.module !== 'all') params.set('module', activeFilters.module);
-      if (activeFilters.start) params.set('start', activeFilters.start);
-      if (activeFilters.end) params.set('end', activeFilters.end);
-
-      if (pageIndex === 0) return `/api/saved?${params.toString()}`;
-      const cursor = previousPage?.nextCursor;
-      if (!cursor) return null;
-      params.set('cursor', cursor);
-      return `/api/saved?${params.toString()}`;
-    },
-    fetchSavedPage,
-    { revalidateOnFocus: false },
-  );
-
-  useEffect(() => {
-    setSize(1);
-  }, [activeFilters.search, activeFilters.module, activeFilters.start, activeFilters.end, setSize]);
-
-  const isInitialLoading = !data && !error;
-  const pages = data ?? [];
-  const allItems = pages.flatMap((page) => page.items);
-
-  const dateFormatter = useMemo(
-    () => new Intl.DateTimeFormat(locale || undefined, { dateStyle: 'medium' }),
-    [locale],
-  );
-
-  const keyFor = (item: SavedItem) => `${item.category || 'default'}:${item.type || 'all'}:${item.resource_id}`;
-
-  const decorated = useMemo<DecoratedItem[]>(
-    () =>
-      allItems.map((item) => {
-        const moduleMeta = deriveModule(item);
-        return {
-          ...item,
-          moduleId: moduleMeta.id,
-          moduleLabelKey: moduleMeta.labelKey,
-          moduleLabelFallback: moduleMeta.fallback,
-          href: buildSavedLink(item),
-          createdDate: new Date(item.created_at),
-        };
-      }),
-    [allItems],
-  );
-
-  const filtered = useMemo(() => {
-    const searchTerm = activeFilters.search.trim().toLowerCase();
-    const startDate = activeFilters.start ? new Date(activeFilters.start) : null;
-    const endDate = activeFilters.end ? new Date(activeFilters.end) : null;
-    if (endDate) endDate.setHours(23, 59, 59, 999);
-
-    return decorated.filter((item) => {
-      if (activeFilters.module !== 'all' && item.moduleId !== activeFilters.module) return false;
-      if (startDate && item.createdDate < startDate) return false;
-      if (endDate && item.createdDate > endDate) return false;
-
-      if (!searchTerm) return true;
-      const key = keyFor(item);
-      const itemTags = tags[key] ?? [];
-      const matchesTitle = item.resource_id.toLowerCase().includes(searchTerm);
-      const matchesTags = itemTags.some((tag) => tag.toLowerCase().includes(searchTerm));
-      return matchesTitle || matchesTags;
-    });
-  }, [activeFilters, decorated, tags]);
-
-  const grouped = useMemo(() => {
-    const map = new Map<string, { labelKey: string; labelFallback: string; items: DecoratedItem[] }>();
-    for (const item of filtered) {
-      const current = map.get(item.moduleId);
-      if (current) {
-        current.items.push(item);
-      } else {
-        map.set(item.moduleId, {
-          labelKey: item.moduleLabelKey,
-          labelFallback: item.moduleLabelFallback,
-          items: [item],
-        });
-      }
-    }
-    return Array.from(map.entries()).map(([id, value]) => ({ id, ...value }));
-  }, [filtered]);
-
-  const hasMore = pages.length > 0 ? pages[pages.length - 1].hasMore : false;
-  const loadingMore = isValidating && pages.length > 0;
-  const empty = !isInitialLoading && filtered.length === 0;
-
-  const { plan, loading: planLoading } = usePlan();
-  const isUnauthorized = error instanceof HttpError && error.status === 401;
-  const showUpgrade = !planLoading && plan === 'free' && !isUnauthorized;
-  const upgradeBanner = showUpgrade ? (
-    <UpgradeBanner
-      pillLabel="Explorer · Free plan"
-      title="Keep every bookmark in sync"
-      description="Premium unlocks unlimited saved lessons, cross-device sync, and AI-powered recap suggestions."
-      href="/pricing?from=saved-upgrade"
-      feature="Saved library"
-    />
-  ) : null;
-
-<<<<<<< HEAD
-  const { plan, loading: planLoading } = usePlan();
-  const isUnauthorized = error instanceof HttpError && error.status === 401;
-  const showUpgrade = !planLoading && plan === 'free' && !isUnauthorized;
-  const upgradeBanner = showUpgrade ? (
-    <UpgradeBanner
-      pillLabel="Explorer · Free plan"
-      title="Keep every bookmark in sync"
-      description="Premium unlocks unlimited saved lessons, cross-device sync, and AI-powered recap suggestions."
-      href="/pricing?from=saved-upgrade"
-      feature="Saved library"
-    />
-  ) : null;
-=======
-  const removeOptimistically = useCallback(
-    async (keys: Set<string>) => {
-      await mutate(
-        (pages) =>
-          (pages ?? []).map((p) => ({
-            ...p,
-            items: p.items.filter((it) => !keys.has(keyFor(it))),
-          })),
-        { revalidate: false },
-      );
-    },
-    [mutate],
-  );
->>>>>>> ce3f99db
-
-  const handleRemove = useCallback(
-    async (item: DecoratedItem) => {
-      const key = keyFor(item);
-      setRemovingKey(key);
-      await removeOptimistically(new Set([key]));
-      try {
-        await removeSavedItem(item);
-        track('saved_remove', { count: 1, module: item.moduleId, category: item.category ?? undefined });
-      } catch (removeError) {
-        console.error('Failed to remove saved item', removeError);
-      } finally {
-        await mutate();
-        setRemovingKey((prev) => (prev === key ? null : prev));
-      }
-    },
-    [mutate, removeOptimistically],
-  );
-
-  if (isUnauthorized) {
-    return (
-      <div className="space-y-6">
-        {upgradeBanner}
-        <Card className="rounded-ds-2xl border border-border/60 bg-card/80 p-6">
-          <div className="flex flex-col gap-3 sm:flex-row sm:items-center sm:justify-between">
-            <div>
-              <h2 className="text-h4 font-slab">{t('saved.authRequired.title', 'Sign in to view saved items')}</h2>
-              <p className="text-small text-mutedText">
-                {t(
-                  'saved.authRequired.description',
-                  'Bookmarks sync with your account so you can return to them anytime.',
-                )}
-              </p>
-            </div>
-            <Button href="/login" className="rounded-ds-xl">
-              {t('saved.actions.signIn', 'Sign in')}
-            </Button>
-          </div>
-        </Card>
-      </div>
-    );
-  }
-
-  if (error instanceof HttpError) {
-    return (
-      <div className="space-y-6">
-        {upgradeBanner}
-        <Alert variant="error" className="rounded-ds-2xl" role="alert">
-          {error.info && typeof error.info === 'object' && 'error' in (error.info as Record<string, unknown>)
-            ? String((error.info as Record<string, unknown>).error)
-            : t('saved.errors.loadFailed', 'We couldn’t load your saved items right now. Please refresh and try again.')}
-        </Alert>
-      </div>
-    );
-  }
-
-  if (error && !(error instanceof HttpError)) {
-    return (
-      <div className="space-y-6">
-        {upgradeBanner}
-        <Alert variant="error" className="rounded-ds-2xl" role="alert">
-          {t('saved.errors.generic', 'Something went wrong while loading your saved items. Please try again.')}
-        </Alert>
-      </div>
-    );
-  }
-
-  if (isInitialLoading) {
-    return (
-      <div className="space-y-6">
-        {upgradeBanner}
-        <Card className="rounded-ds-2xl border border-border/60 bg-card/80 p-6">
-          <div className="grid gap-4">
-            {[...Array(3)].map((_, idx) => (
-              <div key={idx} className="animate-pulse space-y-2">
-                <div className="h-5 w-40 rounded bg-muted/60" />
-                <div className="h-4 w-full rounded bg-muted/40" />
-                <div className="h-4 w-1/2 rounded bg-muted/30" />
-              </div>
+          <div className="grid gap-4 sm:grid-cols-2 lg:grid-cols-3">
+            {items.map((it) => (
+              <ItemCard key={it.id} item={it} />
             ))}
           </div>
-        </Card>
-      </div>
-    );
-  }
-
-  if (empty) {
-    return (
-      <div className="space-y-6">
-        {upgradeBanner}
-        <Card className="rounded-ds-2xl border border-border/60 bg-card/80 p-6">
-          <h2 className="text-h4 font-slab">{t('saved.empty.title', 'You haven’t saved anything yet')}</h2>
-          <p className="mt-2 text-small text-mutedText">
-            {t(
-              'saved.empty.description',
-              'Bookmark practice passages, vocab lists, and AI feedback to revisit them faster.',
-            )}
-          </p>
-          <div className="mt-4 flex flex-wrap gap-2">
-            <Button href="/reading" variant="secondary" className="rounded-ds-xl">
-              {t('saved.empty.cta.reading', 'Browse reading practice')}
-            </Button>
-            <Button href="/vocabulary" variant="ghost" className="rounded-ds-xl">
-              {t('saved.empty.cta.vocabulary', 'Explore vocabulary decks')}
-            </Button>
-          </div>
-        </Card>
-      </div>
-    );
-  }
-
-  return (
-    <div className="space-y-6">
-      {upgradeBanner}
-      <div className="grid gap-6">
-        {grouped.map((group) => (
-          <Card key={group.id} className="rounded-ds-2xl border border-border/60 bg-card/80 p-6">
-            <div className="flex flex-wrap items-center justify-between gap-3 border-b border-border/40 pb-3">
-              <div>
-                <h2 className="text-h4 font-slab">{t(group.labelKey, group.labelFallback)}</h2>
-                <p className="text-small text-mutedText">
-                  {t('saved.group.count', '{{count}} saved items', { count: group.items.length })}
-                </p>
-              </div>
-            </div>
-            <div className="divide-y divide-border/30">
-              {group.items.map((item) => {
-                const key = keyFor(item);
-                const categoryKey = item.category ? `saved.categories.${item.category}` : 'saved.categories.bookmark';
-                const fallbackCategory = (item.category ?? '').replace(/_/g, ' ') || 'Bookmark';
-                const categoryLabel = t(categoryKey, fallbackCategory);
-                return (
-                  <div key={key} className="flex flex-col gap-3 py-4 sm:flex-row sm:items-center sm:justify-between">
-                    <div>
-                      <Link href={item.href} className="font-medium text-foreground hover:text-primary">
-                        {item.resource_id}
-                      </Link>
-                      <div className="mt-1 flex flex-wrap items-center gap-2 text-caption text-mutedText">
-                        <Badge
-                          variant="neutral"
-                          className={isRTL ? undefined : 'uppercase tracking-[0.18em]'}
-                        >
-                          {categoryLabel}
-                        </Badge>
-                        <span aria-hidden="true">•</span>
-                        <span>
-                          {t('saved.item.savedOn', 'Saved {{date}}', { date: dateFormatter.format(item.createdDate) })}
-                        </span>
-                      </div>
-                    </div>
-                    <div className="flex items-center gap-2">
-                      <Button href={item.href} variant="ghost" className="rounded-ds-xl">
-                        {t('saved.actions.open', 'Open')}
-                      </Button>
-                      <Button
-                        type="button"
-                        variant="secondary"
-                        className="rounded-ds-xl"
-                        onClick={() => handleRemove(item)}
-                        loading={removingKey === key}
-                        loadingText={t('saved.actions.removing', 'Removing')}
-                      >
-                        {t('saved.actions.remove', 'Remove')}
-                      </Button>
-                    </div>
-                  </div>
-                );
-              })}
-            </div>
-          </Card>
-        ))}
-
-        {hasMore && (
-          <div className="flex justify-center">
-            <Button
-              type="button"
-              variant="secondary"
-              className="rounded-ds-xl"
-              onClick={() => setSize(size + 1)}
-              loading={loadingMore}
-              loadingText={t('saved.actions.loading', 'Loading')}
-            >
-              {t('saved.actions.loadMore', 'Load more')}
-            </Button>
-          </div>
-        )}
-      </div>
-    </div>
+        </>
+      )}
+    </section>
   );
-}
+};
 
 export default SavedList;