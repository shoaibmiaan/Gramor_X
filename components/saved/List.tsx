import { useCallback, useEffect, useMemo, useState } from 'react';
import Link from 'next/link';
import { useRouter } from 'next/router';
import useSWRInfinite from 'swr/infinite';

import { Card } from '@/components/design-system/Card';
import { Button } from '@/components/design-system/Button';
import { Badge } from '@/components/design-system/Badge';
import { Alert } from '@/components/design-system/Alert';
<<<<<<< HEAD
import { Input } from '@/components/design-system/Input';
import { Select } from '@/components/design-system/Select';
=======
import { UpgradeBanner } from '@/components/premium/UpgradeBanner';
import { usePlan } from '@/hooks/usePlan';
>>>>>>> ea371b7a

import {
  SAVED_PAGE_SIZE,
  HttpError,
  fetchSavedPage,
  deriveModule,
  buildSavedLink,
  removeSavedItem,
  removeSavedItems,
  type SavedItem,
  MODULE_LABELS,
} from '@/lib/saved';
import { track } from '@/lib/analytics/track';

const formatter = new Intl.DateTimeFormat(undefined, { dateStyle: 'medium' });

type DecoratedItem = SavedItem & {
  moduleId: string;
  moduleLabel: string;
  href: string;
  createdDate: Date;
};

const keyFor = (item: SavedItem) => `${item.category || 'default'}:${item.type || 'all'}:${item.resource_id}`;

type Filters = {
  search: string;
  module: string;
  start: string;
  end: string;
};

const controlledQueryKeys = ['search', 'module', 'start', 'end'] as const;

const MODULE_OPTIONS = [{ value: 'all', label: 'All modules' }].concat(
  Object.entries(MODULE_LABELS).map(([value, label]) => ({ value, label })),
);

export function SavedList() {
  const router = useRouter();
  const [filters, setFilters] = useState<Filters>({ search: '', module: 'all', start: '', end: '' });
  const [tags, setTags] = useState<Record<string, string[]>>({});
  const [searchInput, setSearchInput] = useState('');

  const syncFiltersFromQuery = useCallback(() => {
    if (!router.isReady) return;
    const next: Filters = {
      search: typeof router.query.search === 'string' ? router.query.search : '',
      module: typeof router.query.module === 'string' ? router.query.module : 'all',
      start: typeof router.query.start === 'string' ? router.query.start : '',
      end: typeof router.query.end === 'string' ? router.query.end : '',
    };
    setFilters((prev) => {
      if (
        prev.search === next.search &&
        prev.module === next.module &&
        prev.start === next.start &&
        prev.end === next.end
      ) {
        return prev;
      }
      return next;
    });
    setSearchInput(next.search);
  }, [router.isReady, router.query.end, router.query.module, router.query.search, router.query.start]);

  useEffect(() => {
    syncFiltersFromQuery();
  }, [syncFiltersFromQuery]);

  useEffect(() => {
    if (typeof window === 'undefined') return;
    try {
      const stored = window.localStorage.getItem('saved-tags');
      if (stored) {
        const parsed = JSON.parse(stored) as Record<string, string[]>;
        setTags(parsed);
      }
    } catch {
      // ignore parse errors
    }

    const handleStorage = (event: StorageEvent) => {
      if (event.key === 'saved-tags') {
        try {
          const parsed = event.newValue ? (JSON.parse(event.newValue) as Record<string, string[]>) : {};
          setTags(parsed);
        } catch {
          setTags({});
        }
      }
    };

    window.addEventListener('storage', handleStorage);
    return () => window.removeEventListener('storage', handleStorage);
  }, []);

  const replaceQuery = useCallback(
    (next: Filters) => {
      if (!router.isReady) return;
      const params = new URLSearchParams();
      if (next.search.trim()) params.set('search', next.search.trim());
      if (next.module && next.module !== 'all') params.set('module', next.module);
      if (next.start) params.set('start', next.start);
      if (next.end) params.set('end', next.end);

      const current = new URLSearchParams();
      for (const key of controlledQueryKeys) {
        const value = router.query[key];
        if (typeof value === 'string') current.set(key, value);
      }

      if (current.toString() === params.toString()) return;

      const queryObject = Object.fromEntries(params.entries()) as Record<string, string>;
      void router.replace(
        {
          pathname: router.pathname,
          query: queryObject,
        },
        undefined,
        { shallow: true },
      );
    },
    [router],
  );

  const handleFilterChange = useCallback(
    (updates: Partial<Filters>) => {
      setFilters((prev) => {
        const next = { ...prev, ...updates };
        replaceQuery(next);
        return next;
      });
    },
    [replaceQuery],
  );

  const activeFilters = useMemo(() => filters, [filters]);

  const { data, error, isValidating, size, setSize, mutate } = useSWRInfinite(
    (pageIndex, previousPage) => {
      if (previousPage && !previousPage.hasMore) return null;
      const params = new URLSearchParams();
      params.set('limit', String(SAVED_PAGE_SIZE));
      if (activeFilters.search.trim()) params.set('search', activeFilters.search.trim());
      if (activeFilters.module && activeFilters.module !== 'all') params.set('module', activeFilters.module);
      if (activeFilters.start) params.set('start', activeFilters.start);
      if (activeFilters.end) params.set('end', activeFilters.end);

      if (pageIndex === 0) {
        return `/api/saved?${params.toString()}`;
      }
      const cursor = previousPage?.nextCursor;
      if (!cursor) return null;
      params.set('cursor', cursor);
      return `/api/saved?${params.toString()}`;
    },
    fetchSavedPage,
    { revalidateOnFocus: false },
  );

  useEffect(() => {
    setSize(1);
  }, [activeFilters.search, activeFilters.module, activeFilters.start, activeFilters.end, setSize]);

  const [removingKey, setRemovingKey] = useState<string | null>(null);
  const [moduleFilter, setModuleFilter] = useState<string>('all');
  const [dateFilter, setDateFilter] = useState<DateFilterValue>('any');
  const [selected, setSelected] = useState<Set<string>>(new Set());
  const [isBulkRemoving, setIsBulkRemoving] = useState(false);
  const viewTracked = useRef(false);

  const isInitialLoading = !data && !error;
  const pages = data ?? [];
  const allItems = pages.flatMap((page) => page.items);

  const decorated = useMemo<DecoratedItem[]>(
    () =>
      allItems.map((item) => {
        const moduleMeta = deriveModule(item);
        return {
          ...item,
          moduleId: moduleMeta.id,
          moduleLabel: moduleMeta.label,
          href: buildSavedLink(item),
          createdDate: new Date(item.created_at),
        };
      }),
    [allItems],
  );

  const filtered = useMemo(() => {
    const searchTerm = activeFilters.search.trim().toLowerCase();
    const startDate = activeFilters.start ? new Date(activeFilters.start) : null;
    const endDate = activeFilters.end ? new Date(activeFilters.end) : null;
    if (endDate) {
      endDate.setHours(23, 59, 59, 999);
    }

    return decorated.filter((item) => {
      if (activeFilters.module !== 'all' && item.moduleId !== activeFilters.module) return false;
      if (startDate && item.createdDate < startDate) return false;
      if (endDate && item.createdDate > endDate) return false;

      if (!searchTerm) return true;
      const key = keyFor(item);
      const itemTags = tags[key] ?? [];
      const matchesTitle = item.resource_id.toLowerCase().includes(searchTerm);
      const matchesTags = itemTags.some((tag) => tag.toLowerCase().includes(searchTerm));
      return matchesTitle || matchesTags;
    });
  }, [activeFilters, decorated, tags]);

  const grouped = useMemo(() => {
    const map = new Map<string, { label: string; items: DecoratedItem[] }>();
    for (const item of filtered) {
      const current = map.get(item.moduleId);
      if (current) {
        current.items.push(item);
      } else {
        map.set(item.moduleId, { label: item.moduleLabel, items: [item] });
      }
    }
    return Array.from(map.entries()).map(([id, value]) => ({ id, ...value }));
  }, [filtered]);

  const hasMore = pages.length > 0 ? pages[pages.length - 1].hasMore : false;
  const loadingMore = isValidating && pages.length > 0;
  const empty = !isInitialLoading && filtered.length === 0;

  const { plan, loading: planLoading } = usePlan();
  const isUnauthorized = error instanceof HttpError && error.status === 401;
  const showUpgrade = !planLoading && plan === 'free' && !isUnauthorized;
  const upgradeBanner = showUpgrade ? (
    <UpgradeBanner
      pillLabel="Explorer · Free plan"
      title="Keep every bookmark in sync"
      description="Premium unlocks unlimited saved lessons, cross-device sync, and AI-powered recap suggestions."
      href="/pricing?from=saved-upgrade"
      feature="Saved library"
    />
  ) : null;

  const handleRemove = useCallback(
    async (item: DecoratedItem) => {
      const key = keyFor(item);
      setRemovingKey(key);
      const keys = new Set<string>([key]);
      await removeOptimistically(keys);
      setSelected((prev) => {
        if (!prev.has(key)) return prev;
        const next = new Set(prev);
        next.delete(key);
        return next;
      });

      try {
        await removeSavedItem(item);
        track('saved_remove', {
          count: 1,
          module: item.moduleId,
          category: item.category ?? undefined,
        });
      } catch (removeError) {
        console.error('Failed to remove saved item', removeError);
      } finally {
        await mutate();
        setRemovingKey((prev) => (prev === key ? null : prev));
      }
    },
    [mutate, removeOptimistically],
  );

<<<<<<< HEAD
  const handleBulkRemove = useCallback(async () => {
    if (selected.size === 0) return;
    const itemsToRemove = filteredItems.filter((item) => selected.has(keyFor(item)));
    if (itemsToRemove.length === 0) return;

    const keys = new Set(itemsToRemove.map((item) => keyFor(item)));
    setIsBulkRemoving(true);
    await removeOptimistically(keys);
    setSelected((prev) => {
      if (prev.size === 0) return prev;
      const next = new Set(prev);
      keys.forEach((key) => next.delete(key));
      return next;
    });

    try {
      await removeSavedItems(itemsToRemove);
      const modules = Array.from(new Set(itemsToRemove.map((item) => item.moduleId)));
      track('saved_remove', {
        count: itemsToRemove.length,
        modules: modules.join(','),
      });
    } catch (removeError) {
      console.error('Failed to remove saved items', removeError);
    } finally {
      await mutate();
      setIsBulkRemoving(false);
    }
  }, [filteredItems, mutate, removeOptimistically, selected]);

  const toggleSelectAll = useCallback(() => {
    if (filteredItems.length === 0) return;
    setSelected((prev) => {
      if (prev.size === filteredItems.length) {
        return new Set();
      }
      return new Set(filteredItems.map((item) => keyFor(item)));
    });
  }, [filteredItems]);

  const handleClearFilters = useCallback(() => {
    setModuleFilter('all');
    setDateFilter('any');
  }, []);

  if (error instanceof HttpError && error.status === 401) {
=======
  if (isUnauthorized) {
>>>>>>> ea371b7a
    return (
      <div className="space-y-6">
        {upgradeBanner}
        <Card className="rounded-ds-2xl border border-border/60 bg-card/80 p-6">
          <div className="flex flex-col gap-3 sm:flex-row sm:items-center sm:justify-between">
            <div>
              <h2 className="text-h4 font-slab">Sign in to view saved items</h2>
              <p className="text-small text-mutedText">
                Bookmarks sync with your account so you can return to them anytime.
              </p>
            </div>
            <Button href="/login" className="rounded-ds-xl">
              Sign in
            </Button>
          </div>
        </Card>
      </div>
    );
  }

  if (error instanceof HttpError) {
    return (
      <div className="space-y-6">
        {upgradeBanner}
        <Alert variant="error" className="rounded-ds-2xl" role="alert">
          {error.info && typeof error.info === 'object' && 'error' in (error.info as Record<string, unknown>)
            ? String((error.info as Record<string, unknown>).error)
            : 'We couldn’t load your saved items right now. Please refresh and try again.'}
        </Alert>
      </div>
    );
  }

  if (error && !(error instanceof HttpError)) {
    return (
      <div className="space-y-6">
        {upgradeBanner}
        <Alert variant="error" className="rounded-ds-2xl" role="alert">
          Something went wrong while loading your saved items. Please try again.
        </Alert>
      </div>
    );
  }

  if (isInitialLoading) {
    return (
      <div className="space-y-6">
        {upgradeBanner}
        <Card className="rounded-ds-2xl border border-border/60 bg-card/80 p-6">
          <div className="grid gap-4">
            {[...Array(3)].map((_, idx) => (
              <div key={idx} className="animate-pulse space-y-2">
                <div className="h-5 w-40 rounded bg-muted/60" />
                <div className="h-4 w-full rounded bg-muted/40" />
                <div className="h-4 w-1/2 rounded bg-muted/30" />
              </div>
            ))}
          </div>
        </Card>
      </div>
    );
  }

  if (empty) {
    return (
      <div className="space-y-6">
        {upgradeBanner}
        <Card className="rounded-ds-2xl border border-border/60 bg-card/80 p-6">
          <h2 className="text-h4 font-slab">You haven’t saved anything yet</h2>
          <p className="mt-2 text-small text-mutedText">
            Bookmark practice passages, vocab lists, and AI feedback to revisit them faster.
          </p>
          <div className="mt-4 flex flex-wrap gap-2">
            <Button href="/reading" variant="secondary" className="rounded-ds-xl">
              Browse reading practice
            </Button>
            <Button href="/vocabulary" variant="ghost" className="rounded-ds-xl">
              Explore vocabulary decks
            </Button>
          </div>
        </Card>
      </div>
    );
  }

  return (
<<<<<<< HEAD
    <div className="grid gap-6">
      <Card className="rounded-ds-2xl border border-border/60 bg-card/80 p-6">
        <form className="grid gap-4 md:grid-cols-[minmax(0,2fr)_repeat(3,minmax(0,1fr))] md:items-end" onSubmit={(event) => event.preventDefault()}>
          <Input
            label="Search saved items"
            placeholder="Search by title or tag"
            value={searchInput}
            onChange={(event) => {
              const value = event.target.value;
              setSearchInput(value);
              handleFilterChange({ search: value });
            }}
            size="md"
            className="rounded-ds-xl"
          />
          <Select
            label="Module"
            value={activeFilters.module}
            onChange={(event) => handleFilterChange({ module: event.target.value })}
            options={MODULE_OPTIONS}
          />
          <Input
            label="Saved after"
            type="date"
            value={activeFilters.start}
            onChange={(event) => handleFilterChange({ start: event.target.value })}
          />
          <Input
            label="Saved before"
            type="date"
            value={activeFilters.end}
            onChange={(event) => handleFilterChange({ end: event.target.value })}
          />
        </form>
      </Card>

      {grouped.map((group) => (
        <Card key={group.id} className="rounded-ds-2xl border border-border/60 bg-card/80 p-6">
          <div className="flex flex-wrap items-center justify-between gap-3 border-b border-border/40 pb-3">
            <div>
              <h2 className="text-h4 font-slab">{group.label}</h2>
              <p className="text-small text-mutedText">{group.items.length} saved item{group.items.length === 1 ? '' : 's'}</p>
            </div>
          </div>
          <div className="divide-y divide-border/30">
            {group.items.map((item) => {
              const key = keyFor(item);
              const categoryLabel = (item.category ?? '').replace(/_/g, ' ') || 'Bookmark';
              return (
                <div key={key} className="flex flex-col gap-3 py-4 sm:flex-row sm:items-center sm:justify-between">
                  <div>
                    <Link href={item.href} className="font-medium text-foreground hover:text-primary">
                      {item.resource_id}
                    </Link>
                    <div className="mt-1 flex flex-wrap items-center gap-2 text-caption text-mutedText">
                      <Badge variant="neutral" className="uppercase tracking-[0.18em]">
                        {categoryLabel}
                      </Badge>
                      <span aria-hidden="true">•</span>
                      <span>Saved {formatter.format(item.createdDate)}</span>
                      {(tags[key] ?? []).length > 0 && (
                        <>
                          <span aria-hidden="true">•</span>
                          <span className="flex flex-wrap gap-1" aria-label="Tags">
                            {(tags[key] ?? []).map((tag) => (
                              <Badge key={tag} variant="outline" className="border-primary/40 text-primary">
                                {tag}
                              </Badge>
                            ))}
                          </span>
                        </>
                      )}
=======
    <div className="space-y-6">
      {upgradeBanner}
      <div className="grid gap-6">
        {grouped.map((group) => (
          <Card key={group.id} className="rounded-ds-2xl border border-border/60 bg-card/80 p-6">
            <div className="flex flex-wrap items-center justify-between gap-3 border-b border-border/40 pb-3">
              <div>
                <h2 className="text-h4 font-slab">{group.label}</h2>
                <p className="text-small text-mutedText">{group.items.length} saved item{group.items.length === 1 ? '' : 's'}</p>
              </div>
            </div>
            <div className="divide-y divide-border/30">
              {group.items.map((item) => {
                const key = keyFor(item);
                const categoryLabel = (item.category ?? '').replace(/_/g, ' ') || 'Bookmark';
                return (
                  <div key={key} className="flex flex-col gap-3 py-4 sm:flex-row sm:items-center sm:justify-between">
                    <div>
                      <Link href={item.href} className="font-medium text-foreground hover:text-primary">
                        {item.resource_id}
                      </Link>
                      <div className="mt-1 flex flex-wrap items-center gap-2 text-caption text-mutedText">
                        <Badge variant="neutral" className="uppercase tracking-[0.18em]">
                          {categoryLabel}
                        </Badge>
                        <span aria-hidden="true">•</span>
                        <span>Saved {formatter.format(item.createdDate)}</span>
                      </div>
                    </div>
                    <div className="flex items-center gap-2">
                      <Button href={item.href} variant="ghost" className="rounded-ds-xl">
                        Open
                      </Button>
                      <Button
                        type="button"
                        variant="secondary"
                        className="rounded-ds-xl"
                        onClick={() => handleRemove(item)}
                        loading={removingKey === key}
                        loadingText="Removing"
                      >
                        Remove
                      </Button>
>>>>>>> ea371b7a
                    </div>
                  </div>
                );
              })}
            </div>
          </Card>
<<<<<<< HEAD
        ))
      )}

      {hasMore && (
        <div className="flex justify-center">
          <Button
            type="button"
            variant="secondary"
            className="rounded-ds-xl"
            onClick={() => setSize(size + 1)}
            loading={loadingMore}
            loadingText="Loading"
          >
            Load more
          </Button>
        </div>
      )}
=======
        ))}

        {hasMore && (
          <div className="flex justify-center">
            <Button
              type="button"
              variant="secondary"
              className="rounded-ds-xl"
              onClick={() => setSize(size + 1)}
              loading={loadingMore}
              loadingText="Loading"
            >
              Load more
            </Button>
          </div>
        )}
      </div>
>>>>>>> ea371b7a
    </div>
  );
}

export default SavedList;<|MERGE_RESOLUTION|>--- conflicted
+++ resolved
@@ -7,13 +7,8 @@
 import { Button } from '@/components/design-system/Button';
 import { Badge } from '@/components/design-system/Badge';
 import { Alert } from '@/components/design-system/Alert';
-<<<<<<< HEAD
-import { Input } from '@/components/design-system/Input';
-import { Select } from '@/components/design-system/Select';
-=======
 import { UpgradeBanner } from '@/components/premium/UpgradeBanner';
 import { usePlan } from '@/hooks/usePlan';
->>>>>>> ea371b7a
 
 import {
   SAVED_PAGE_SIZE,
@@ -288,56 +283,7 @@
     [mutate, removeOptimistically],
   );
 
-<<<<<<< HEAD
-  const handleBulkRemove = useCallback(async () => {
-    if (selected.size === 0) return;
-    const itemsToRemove = filteredItems.filter((item) => selected.has(keyFor(item)));
-    if (itemsToRemove.length === 0) return;
-
-    const keys = new Set(itemsToRemove.map((item) => keyFor(item)));
-    setIsBulkRemoving(true);
-    await removeOptimistically(keys);
-    setSelected((prev) => {
-      if (prev.size === 0) return prev;
-      const next = new Set(prev);
-      keys.forEach((key) => next.delete(key));
-      return next;
-    });
-
-    try {
-      await removeSavedItems(itemsToRemove);
-      const modules = Array.from(new Set(itemsToRemove.map((item) => item.moduleId)));
-      track('saved_remove', {
-        count: itemsToRemove.length,
-        modules: modules.join(','),
-      });
-    } catch (removeError) {
-      console.error('Failed to remove saved items', removeError);
-    } finally {
-      await mutate();
-      setIsBulkRemoving(false);
-    }
-  }, [filteredItems, mutate, removeOptimistically, selected]);
-
-  const toggleSelectAll = useCallback(() => {
-    if (filteredItems.length === 0) return;
-    setSelected((prev) => {
-      if (prev.size === filteredItems.length) {
-        return new Set();
-      }
-      return new Set(filteredItems.map((item) => keyFor(item)));
-    });
-  }, [filteredItems]);
-
-  const handleClearFilters = useCallback(() => {
-    setModuleFilter('all');
-    setDateFilter('any');
-  }, []);
-
-  if (error instanceof HttpError && error.status === 401) {
-=======
   if (isUnauthorized) {
->>>>>>> ea371b7a
     return (
       <div className="space-y-6">
         {upgradeBanner}
@@ -424,80 +370,6 @@
   }
 
   return (
-<<<<<<< HEAD
-    <div className="grid gap-6">
-      <Card className="rounded-ds-2xl border border-border/60 bg-card/80 p-6">
-        <form className="grid gap-4 md:grid-cols-[minmax(0,2fr)_repeat(3,minmax(0,1fr))] md:items-end" onSubmit={(event) => event.preventDefault()}>
-          <Input
-            label="Search saved items"
-            placeholder="Search by title or tag"
-            value={searchInput}
-            onChange={(event) => {
-              const value = event.target.value;
-              setSearchInput(value);
-              handleFilterChange({ search: value });
-            }}
-            size="md"
-            className="rounded-ds-xl"
-          />
-          <Select
-            label="Module"
-            value={activeFilters.module}
-            onChange={(event) => handleFilterChange({ module: event.target.value })}
-            options={MODULE_OPTIONS}
-          />
-          <Input
-            label="Saved after"
-            type="date"
-            value={activeFilters.start}
-            onChange={(event) => handleFilterChange({ start: event.target.value })}
-          />
-          <Input
-            label="Saved before"
-            type="date"
-            value={activeFilters.end}
-            onChange={(event) => handleFilterChange({ end: event.target.value })}
-          />
-        </form>
-      </Card>
-
-      {grouped.map((group) => (
-        <Card key={group.id} className="rounded-ds-2xl border border-border/60 bg-card/80 p-6">
-          <div className="flex flex-wrap items-center justify-between gap-3 border-b border-border/40 pb-3">
-            <div>
-              <h2 className="text-h4 font-slab">{group.label}</h2>
-              <p className="text-small text-mutedText">{group.items.length} saved item{group.items.length === 1 ? '' : 's'}</p>
-            </div>
-          </div>
-          <div className="divide-y divide-border/30">
-            {group.items.map((item) => {
-              const key = keyFor(item);
-              const categoryLabel = (item.category ?? '').replace(/_/g, ' ') || 'Bookmark';
-              return (
-                <div key={key} className="flex flex-col gap-3 py-4 sm:flex-row sm:items-center sm:justify-between">
-                  <div>
-                    <Link href={item.href} className="font-medium text-foreground hover:text-primary">
-                      {item.resource_id}
-                    </Link>
-                    <div className="mt-1 flex flex-wrap items-center gap-2 text-caption text-mutedText">
-                      <Badge variant="neutral" className="uppercase tracking-[0.18em]">
-                        {categoryLabel}
-                      </Badge>
-                      <span aria-hidden="true">•</span>
-                      <span>Saved {formatter.format(item.createdDate)}</span>
-                      {(tags[key] ?? []).length > 0 && (
-                        <>
-                          <span aria-hidden="true">•</span>
-                          <span className="flex flex-wrap gap-1" aria-label="Tags">
-                            {(tags[key] ?? []).map((tag) => (
-                              <Badge key={tag} variant="outline" className="border-primary/40 text-primary">
-                                {tag}
-                              </Badge>
-                            ))}
-                          </span>
-                        </>
-                      )}
-=======
     <div className="space-y-6">
       {upgradeBanner}
       <div className="grid gap-6">
@@ -541,32 +413,12 @@
                       >
                         Remove
                       </Button>
->>>>>>> ea371b7a
                     </div>
                   </div>
                 );
               })}
             </div>
           </Card>
-<<<<<<< HEAD
-        ))
-      )}
-
-      {hasMore && (
-        <div className="flex justify-center">
-          <Button
-            type="button"
-            variant="secondary"
-            className="rounded-ds-xl"
-            onClick={() => setSize(size + 1)}
-            loading={loadingMore}
-            loadingText="Loading"
-          >
-            Load more
-          </Button>
-        </div>
-      )}
-=======
         ))}
 
         {hasMore && (
@@ -584,7 +436,6 @@
           </div>
         )}
       </div>
->>>>>>> ea371b7a
     </div>
   );
 }
