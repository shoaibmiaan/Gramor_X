--- conflicted
+++ resolved
@@ -1,4 +1,3 @@
-// components/Header.tsx
 'use client';
 
 import React, { useEffect, useRef, useState } from 'react';
@@ -11,28 +10,7 @@
 import { Button } from '@/components/design-system/Button';
 import { useHeaderState } from '@/components/hooks/useHeaderState';
 import { useUserContext } from '@/context/UserContext';
-<<<<<<< HEAD
-import { PremiumRoomManager } from '@/premium-ui/access/roomUtils';
-=======
-import type { User } from '@supabase/supabase-js';
-
-interface NavUserInfo {
-  id: string | null;
-  email: string | null;
-  name: string | null;
-  avatarUrl: string | null;
-}
-
-const mapUserToNavUser = (user: User | null): NavUserInfo => {
-  const metadata = (user?.user_metadata ?? {}) as Record<string, unknown>;
-  return {
-    id: user?.id ?? null,
-    email: user?.email ?? null,
-    name: typeof metadata['full_name'] === 'string' ? (metadata['full_name'] as string) : null,
-    avatarUrl: typeof metadata['avatar_url'] === 'string' ? (metadata['avatar_url'] as string) : null,
-  };
-};
->>>>>>> ff45f5f4
+import { PremiumRoomManager } from '@/premium-ui/access/roomUtils'; // Fixed conflict
 
 export const Header: React.FC<{ streak?: number }> = ({ streak }) => {
   const [openDesktopModules, setOpenDesktopModules] = useState(false);
@@ -42,7 +20,7 @@
 
   const { user, role, loading } = useUserContext();
   const { streak: streakState, signOut } = useHeaderState(streak);
-  const [navUser, setNavUser] = useState<NavUserInfo>(() => mapUserToNavUser(user));
+  const [navUser, setNavUser] = useState(() => mapUserToNavUser(user));
 
   useEffect(() => {
     setNavUser(mapUserToNavUser(user));
@@ -62,7 +40,6 @@
 
   const navigationReady = !loading;
 
-  // Check if user has access to any premium rooms
   const [hasPremiumAccess, setHasPremiumAccess] = useState(false);
   const [premiumRooms, setPremiumRooms] = useState<string[]>([]);
 
@@ -75,7 +52,6 @@
 
     checkPremiumAccess();
     
-    // Listen for storage changes to update premium access status
     const handleStorageChange = (e: StorageEvent) => {
       if (e.key === 'premiumRooms') {
         checkPremiumAccess();
@@ -92,6 +68,7 @@
     window.addEventListener('scroll', onScroll, { passive: true });
     return () => window.removeEventListener('scroll', onScroll);
   }, []);
+  
   const solidHeader = scrolled || openDesktopModules || mobileOpen;
 
   const modulesRef = useRef<HTMLLIElement>(null);
