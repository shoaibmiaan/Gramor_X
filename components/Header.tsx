--- conflicted
+++ resolved
@@ -1,9 +1,9 @@
+// components/Header.tsx
 'use client';
 
 import React, { useEffect, useRef, useState } from 'react';
 import Image from 'next/image';
 import Link from 'next/link';
-import type { User } from '@supabase/supabase-js';
 
 import { Container } from '@/components/design-system/Container';
 import { DesktopNav } from '@/components/navigation/DesktopNav';
@@ -11,35 +11,7 @@
 import { Button } from '@/components/design-system/Button';
 import { useHeaderState } from '@/components/hooks/useHeaderState';
 import { useUserContext } from '@/context/UserContext';
-<<<<<<< HEAD
-import { PremiumRoomManager } from '@/premium-ui/access/roomUtils'; // Fixed conflict
-
-type NavUser = {
-  id: string | null;
-  email: string | null;
-  name: string | null;
-  avatarUrl: string | null;
-};
-
-const mapUserToNavUser = (user: User | null): NavUser => {
-  if (!user) {
-    return { id: null, email: null, name: null, avatarUrl: null };
-  }
-
-  const metadata = user.user_metadata ?? {};
-  const name = typeof metadata['full_name'] === 'string' ? (metadata['full_name'] as string) : null;
-  const avatarUrl = typeof metadata['avatar_url'] === 'string' ? (metadata['avatar_url'] as string) : null;
-
-  return {
-    id: user.id ?? null,
-    email: user.email ?? null,
-    name,
-    avatarUrl,
-  };
-};
-=======
 import { PremiumRoomManager } from '@/premium-ui/access/roomUtils';
->>>>>>> a6bf1b26
 
 export const Header: React.FC<{ streak?: number }> = ({ streak }) => {
   const [openDesktopModules, setOpenDesktopModules] = useState(false);
@@ -48,48 +20,7 @@
   const [scrolled, setScrolled] = useState(false);
 
   const { user, role, loading } = useUserContext();
-  const { streak: streakState, signOut } = useHeaderState(streak);
-  const [navUser, setNavUser] = useState(() => mapUserToNavUser(user));
-
-  useEffect(() => {
-    setNavUser(mapUserToNavUser(user));
-  }, [user]);
-
-  useEffect(() => {
-    const onAvatarChanged = (event: Event) => {
-      const customEvent = event as CustomEvent<{ url: string }>;
-      const nextUrl = customEvent.detail?.url;
-      if (typeof nextUrl === 'string') {
-        setNavUser((current) => ({ ...current, avatarUrl: nextUrl }));
-      }
-    };
-    window.addEventListener('profile:avatar-changed', onAvatarChanged as EventListener);
-    return () => window.removeEventListener('profile:avatar-changed', onAvatarChanged as EventListener);
-  }, []);
-
-  const navigationReady = !loading;
-
-  const [hasPremiumAccess, setHasPremiumAccess] = useState(false);
-  const [premiumRooms, setPremiumRooms] = useState<string[]>([]);
-
-  useEffect(() => {
-    const checkPremiumAccess = () => {
-      const accessedRooms = PremiumRoomManager.getAccessList();
-      setHasPremiumAccess(accessedRooms.length > 0);
-      setPremiumRooms(accessedRooms.map(room => room.roomName));
-    };
-
-    checkPremiumAccess();
-    
-    const handleStorageChange = (e: StorageEvent) => {
-      if (e.key === 'premiumRooms') {
-        checkPremiumAccess();
-      }
-    };
-
-    window.addEventListener('storage', handleStorageChange);
-    return () => window.removeEventListener('storage', handleStorageChange);
-  }, []);
+  const { streak: streakState, ready, signOut } = useHeaderState(streak);
 
   // Check if user has access to any premium rooms
   const [hasPremiumAccess, setHasPremiumAccess] = useState(false);
@@ -121,7 +52,6 @@
     window.addEventListener('scroll', onScroll, { passive: true });
     return () => window.removeEventListener('scroll', onScroll);
   }, []);
-  
   const solidHeader = scrolled || openDesktopModules || mobileOpen;
 
   const modulesRef = useRef<HTMLLIElement>(null);
@@ -219,9 +149,9 @@
 
           <div className="flex items-center gap-3">
             <DesktopNav
-              user={navUser}
+              user={user}
               role={role ?? 'guest'}
-              ready={navigationReady}
+              ready={ready}
               streak={streakState}
               openModules={openDesktopModules}
               setOpenModules={setOpenDesktopModules}
@@ -275,11 +205,7 @@
                   </div>
                 ) : (
                   <Button asChild variant="outline">
-<<<<<<< HEAD
-                    <Link href="/premium-pin">
-=======
                     <Link href="/premium/pin">
->>>>>>> a6bf1b26
                       <span className="flex items-center gap-2">
                         <span>🔒</span>
                         <span>Enter Premium</span>
@@ -291,9 +217,9 @@
             )}
 
             <MobileNav
-              user={navUser}
+              user={user}
               role={role ?? 'guest'}
-              ready={navigationReady}
+              ready={ready}
               streak={streakState}
               mobileOpen={mobileOpen}
               setMobileOpen={setMobileOpen}
