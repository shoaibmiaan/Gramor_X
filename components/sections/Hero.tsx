'use client';

import React, { useEffect, useMemo, useState, useCallback } from 'react';
import { Container } from '@/components/design-system/Container';
import { Button } from '@/components/design-system/Button';
import { Card } from '@/components/design-system/Card';
import { Alert } from '@/components/design-system/Alert';
import { Icon } from '@/components/design-system/Icon';
import { supabase } from '@/lib/supabaseClient'; // Replaced supabaseBrowser
import { track } from '@/lib/analytics/track';

const highlightFeatures = [
  {
    icon: 'Target',
    label: 'Adaptive study plan',
    description: 'Daily lessons flex to your target band.',
  },
  {
    icon: 'Sparkles',
    label: 'Real exam simulation',
    description: 'Timed mocks with instant AI scoring.',
  },
  {
    icon: 'Heart',
    label: 'Human & AI coaching',
    description: 'Mentors + AI reply fast to keep you moving.',
  },
] as const;

type WOD = {
  word: { id: string; word: string; meaning: string; example: string | null };
  learnedToday: boolean;
  streakDays: number;
  streakValueUSD: number;
};

type HeroProps = {
  onStreakChange?: (n: number) => void;
};

export const Hero: React.FC<HeroProps> = ({ onStreakChange }) => {
  const [target, setTarget] = useState<Date | null>(null);
  const [now, setNow] = useState<Date | null>(null);
  const [data, setData] = useState<WOD | null>(null);
  const [busy, setBusy] = useState(false);
  const [auth, setAuth] = useState<'unknown' | 'authed' | 'guest'>('unknown');

  useEffect(() => {
    const launchAt = new Date('2025-12-02T00:00:00Z');
    setTarget(launchAt);
    setNow(new Date());
    const id = setInterval(() => setNow(new Date()), 1000);
    return () => clearInterval(id);
  }, []);

  const diff = useMemo(() => {
    if (!target || !now) return { days: 0, hours: 0, minutes: 0, seconds: 0 };
    const ms = Math.max(+target - +now, 0);
    const days = Math.floor(ms / 86400000);
    const hours = Math.floor((ms % 86400000) / 3600000);
    const minutes = Math.floor((ms % 3600000) / 60000);
    const seconds = Math.floor((ms % 60000) / 1000);
    return { days, hours, minutes, seconds };
  }, [target, now]);

  const load = useCallback(async (): Promise<WOD | null> => {
    try {
      const {
        data: { session },
        error,
      } = await supabase.auth.getSession();
      if (error) {
        console.error('Failed to get session:', error);
        setAuth('guest');
        setData(null);
        onStreakChange?.(0);
        return null;
      }
      const token = session?.access_token;
      if (!token) {
        setAuth('guest');
        setData(null);
        onStreakChange?.(0);
        return null;
      }
      setAuth('authed');
      const res = await fetch('/api/words/today', {
        headers: { Authorization: `Bearer ${token}` },
      });
      if (!res.ok) {
        console.error('Failed to fetch word of the day:', res.status);
        setData(null);
        onStreakChange?.(0);
        return null;
      }
      const json: WOD = await res.json();
      setData(json);
      onStreakChange?.(json.streakDays ?? 0);
      if (!json.learnedToday) {
        track('vocab_review_start', { wordId: json.word.id });
      }
      try {
        window.dispatchEvent(
          new CustomEvent('streak:changed', { detail: { value: json.streakDays ?? 0 } })
        );
      } catch {}
      return json;
    } catch (err) {
      console.error('Error loading word of the day:', err);
      setAuth('guest');
      setData(null);
      onStreakChange?.(0);
      return null;
    }
  }, [onStreakChange]);

  useEffect(() => {
    void load();
  }, [load]);

  const markLearned = async () => {
    if (!data || data.learnedToday) return;
    setBusy(true);
    try {
      const {
        data: { session },
        error,
      } = await supabase.auth.getSession();
      if (error || !session?.access_token) {
        console.error('No session for marking word learned:', error);
        setBusy(false);
        return;
      }
      const r = await fetch('/api/words/learn', {
        method: 'POST',
        headers: { 'Content-Type': 'application/json', Authorization: `Bearer ${session.access_token}` },
        body: JSON.stringify({ wordId: data.word.id }),
      });
      if (!r.ok) {
        console.error('Failed to mark word learned:', r.status);
      } else {
        track('vocab_review_finish', { wordId: data.word.id });
        const updated = await load();
        if (updated) {
          try {
            window.dispatchEvent(
              new CustomEvent('streak:changed', { detail: { value: updated.streakDays ?? 0 } })
            );
          } catch {}
        }
      }
    } catch (err) {
      console.error('Error marking word learned:', err);
    } finally {
      setBusy(false);
    }
  };

  return (
    <section className="relative overflow-hidden bg-gradient-to-b from-surface via-lightBg to-white/40 dark:from-dark/95 dark:via-dark/80 dark:to-dark/90">
      <div className="absolute inset-x-0 top-[-12rem] z-0 flex justify-center blur-3xl">
        <div className="h-[28rem] w-[32rem] rounded-full bg-gradient-to-br from-electricBlue/40 via-purpleVibe/30 to-neonGreen/40 opacity-80" />
      </div>
      <Container className="relative z-10 pb-20 pt-28 md:pt-32 lg:pb-32">
        <div className="grid gap-12 lg:grid-cols-[minmax(0,1fr)_minmax(0,420px)] lg:items-center">
          <div>
            <div className="inline-flex items-center gap-2 rounded-full border border-electricBlue/30 bg-white/80 px-4 py-1 text-sm font-medium text-electricBlue shadow-sm backdrop-blur dark:bg-dark/40">
              <Icon name="Sparkles" className="text-electricBlue" />
              Built with IELTS experts & AI
            </div>
            <h1 className="mt-6 font-slab text-4xl font-bold leading-tight text-foreground sm:text-5xl md:text-6xl">
              <span className="text-gradient-primary">Your personalized IELTS launchpad</span>
            </h1>
            <p className="mt-5 max-w-2xl text-lg text-muted-foreground sm:text-xl">
              See your starting band, follow a daily plan, and stay on pace for test day.
            </p>

            <div className="mt-8 grid gap-6 sm:grid-cols-2">
              {highlightFeatures.map((feature) => (
                <div
                  key={feature.label}
                  className="flex items-start gap-4 rounded-2xl border border-border/60 bg-white/60 p-5 shadow-sm backdrop-blur dark:bg-dark/60"
                >
                  <div className="mt-1 flex h-10 w-10 items-center justify-center rounded-full bg-gradient-to-br from-electricBlue to-purpleVibe text-white">
                    <Icon name={feature.icon} />
                  </div>
                  <div>
                    <p className="text-base font-semibold text-foreground">{feature.label}</p>
                    <p className="mt-1 text-sm text-muted-foreground">{feature.description}</p>
                  </div>
                </div>
              ))}
            </div>

            <div className="mt-10 flex flex-col gap-3 sm:flex-row sm:items-center sm:gap-4">
              <Button href="/waitlist" variant="primary" className="w-full sm:w-auto">
                Start free with the waitlist
              </Button>
              <Button href="/pricing" variant="ghost" className="w-full sm:w-auto border border-border/60">
                Explore premium plans
              </Button>
            </div>

            <div className="mt-8 flex flex-wrap items-center gap-6 text-sm text-muted-foreground">
              <div className="flex items-center gap-2">
                <Icon name="Users" className="text-electricBlue" />
                18k+ learners
              </div>
              <div className="flex items-center gap-2">
                <Icon name="ShieldCheck" className="text-purpleVibe" />
                CEFR aligned
              </div>
              <div className="flex items-center gap-2">
                <Icon name="Calendar" className="text-neonGreen" />
                Daily rituals
              </div>
            </div>
          </div>

          <div className="space-y-6">
            <Card className="border border-electricBlue/30 bg-white/80 p-6 shadow-lg backdrop-blur dark:bg-dark/70">
              <div className="mb-3 flex items-center justify-between text-sm font-semibold text-electricBlue">
                <span className="uppercase tracking-wide">Beta access</span>
                <span className="rounded-full bg-electricBlue/10 px-3 py-1 text-electricBlue">Opens in</span>
              </div>
              <div className="flex flex-wrap justify-center gap-4 sm:gap-6" aria-live="polite">
                {(['Days', 'Hours', 'Minutes', 'Seconds'] as const).map((label, i) => {
                  const v = [diff.days, diff.hours, diff.minutes, diff.seconds][i] || 0;
                  return (
                    <div key={label} className="min-w-[5.5rem] text-center">
                      <div className="font-slab text-4xl font-bold text-gradient-vertical sm:text-5xl">
                        {String(v).padStart(2, '0')}
                      </div>
                      <div className="mt-1 text-xs uppercase tracking-wide text-muted-foreground">{label}</div>
                    </div>
                  );
                })}
              </div>
            </Card>

            <Card className="border border-border/60 bg-white/80 p-6 shadow-lg backdrop-blur dark:bg-dark/70">
              <div className="mb-4 flex items-center justify-between">
                <h3 className="text-lg font-semibold text-foreground">
                  <Icon name="Book" /> Word of the day
                </h3>
                {auth === 'guest' ? (
                  <span className="text-xs font-semibold uppercase tracking-wide text-electricBlue">Sign in for streaks</span>
                ) : null}
              </div>

              {auth === 'guest' && (
                <Alert variant="info" className="mb-4">
                  Sign in to track streaks and rewards.
                </Alert>
              )}

              {data ? (
                <>
                  <div className="mb-4">
                    <h4 className="text-3xl font-semibold text-electricBlue">{data.word.word}</h4>
                    <div className="mt-2 text-sm text-muted-foreground">{data.word.meaning}</div>
                    {data.word.example && (
                      <div className="mt-3 border-l-2 border-electricBlue/30 pl-3 text-sm italic text-muted-foreground">
                        “{data.word.example}”
                      </div>
                    )}
                  </div>

                  <Button
                    variant={data.learnedToday ? 'secondary' : 'accent'}
                    onClick={markLearned}
                    disabled={busy || data.learnedToday}
                    className="w-full"
                  >
                    <Icon name="CheckCircle" />
                    {data.learnedToday ? 'Learned today' : 'Mark as learned'}
                  </Button>

                  <div className="mt-4 rounded-xl border border-border/60 bg-card/60 p-4 text-left">
                    <div className="flex items-start gap-3">
                      <div className="text-2xl text-neonGreen" aria-hidden="true">
                        <Icon name="Flame" />
                      </div>
                      <div>
                        <p className="font-semibold text-foreground">Your learning streak</p>
                        <p className="text-sm text-muted-foreground">
                          Current streak{' '}
                          <span className="font-semibold text-foreground">
                            {data.streakDays} {data.streakDays === 1 ? 'day' : 'days'}
                          </span>
                        </p>
                        <p className="text-sm text-muted-foreground">
                          Launch credits:{' '}
                          <span className="font-semibold text-foreground">${(data.streakValueUSD ?? 0).toFixed(2)}</span>
                        </p>
                      </div>
                    </div>
                    <Alert variant="info" className="mt-3">
                      Keep the streak alive to grow your launch credit.
                    </Alert>
                  </div>
                </>
              ) : (
<<<<<<< HEAD
                <div className="text-sm text-muted-foreground">Loading today&apos;s challenge…</div>
=======
                <div className="text-sm text-muted-foreground">Loading today&rsquo;s challenge…</div>
>>>>>>> 1269f518
              )}
            </Card>
          </div>
        </div>
      </Container>
    </section>
  );
};

export default Hero;<|MERGE_RESOLUTION|>--- conflicted
+++ resolved
@@ -301,11 +301,7 @@
                   </div>
                 </>
               ) : (
-<<<<<<< HEAD
-                <div className="text-sm text-muted-foreground">Loading today&apos;s challenge…</div>
-=======
                 <div className="text-sm text-muted-foreground">Loading today&rsquo;s challenge…</div>
->>>>>>> 1269f518
               )}
             </Card>
           </div>
