--- conflicted
+++ resolved
@@ -1,29 +1,15 @@
 // components/common/LocaleSwitcher.tsx
 import React from 'react';
 import { persistLocale as setLocale, getLocale, type Locale } from '@/lib/locale';
-<<<<<<< HEAD
-import { loadTranslations } from '@/lib/i18n';
-import { i18nConfig, type SupportedLocale } from '@/lib/i18n/config';
-=======
 import { loadTranslations } from "@/lib/i18n";
->>>>>>> a6bf1b26
 
 type Props = {
   value?: Locale;
   onChanged?: (next: Locale) => void;
   options?: { value: Locale; label: string }[];
-  label?: string;
 };
 
-const supportedLocales = new Set<SupportedLocale>(i18nConfig.locales);
-
-function toSupportedLocale(locale: Locale): SupportedLocale {
-  return supportedLocales.has(locale as SupportedLocale)
-    ? (locale as SupportedLocale)
-    : i18nConfig.defaultLocale;
-}
-
-export default function LocaleSwitcher({ value, onChanged, options, label }: Props) {
+export default function LocaleSwitcher({ value, onChanged, options }: Props) {
   const [busy, setBusy] = React.useState(false);
   const [local, setLocal] = React.useState<Locale>(value ?? getLocale('en'));
 
@@ -36,13 +22,12 @@
 
   async function handleChange(e: React.ChangeEvent<HTMLSelectElement>) {
     const next = e.target.value as Locale;
-    const supportedLocale = toSupportedLocale(next);
     try {
       setBusy(true);
-      await loadTranslations(supportedLocale);
-      setLocale(supportedLocale);
-      setLocal(supportedLocale);
-      onChanged?.(supportedLocale);
+      await loadTranslations(toSupported(next));
+      setLocale(next);
+      setLocal(next);
+      onChanged?.(next);
     } finally {
       setBusy(false);
     }
@@ -50,7 +35,7 @@
 
   return (
     <label className="inline-flex items-center gap-2 text-small">
-      <span className="text-mutedText">{label ?? 'Language'}</span>
+      <span className="text-mutedText">Language</span>
       <select
         className="rounded-ds border border-border bg-card px-3 py-2 text-foreground shadow-sm focus-visible:outline-none focus-visible:ring-2 focus-visible:ring-border focus-visible:ring-offset-2 focus-visible:ring-offset-background"
         value={local}
@@ -58,9 +43,7 @@
         disabled={busy}
       >
         {langs.map((l) => (
-          <option key={l.value} value={l.value}>
-            {l.label}
-          </option>
+          <option key={l.value} value={l.value}>{l.label}</option>
         ))}
       </select>
       {busy && <span className="text-mutedText text-caption">…updating</span>}
