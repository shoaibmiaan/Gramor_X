--- conflicted
+++ resolved
@@ -15,23 +15,8 @@
 import { useStreak } from '@/hooks/useStreak';
 import { fetchProfile, upsertProfile } from '@/lib/profile';
 import type { Profile } from '@/types/profile';
-<<<<<<< HEAD
-import { Badge } from '@/components/design-system/Badge';
-import type { Badge as BadgeType } from '@/data/badges';
-import { getUserBadges } from '@/lib/gamification';
+import { languageOptions as onboardingLanguages } from '@/lib/onboarding/schema';
 import { useLocale } from '@/lib/locale';
-
-export default function ProfilePage() {
-  const router = useRouter();
-  const { t } = useLocale();
-  const [loading, setLoading] = useState(true);
-=======
-import { languageOptions as onboardingLanguages } from '@/lib/onboarding/schema';
-
-const LANGUAGE_LABELS: Record<string, string> = {
-  en: 'English',
-  ur: 'اردو',
-};
 
 type FieldErrors = {
   fullName?: string;
@@ -40,18 +25,24 @@
   examDate?: string;
 };
 
+const LANGUAGE_LABELS: Record<string, string> = {
+  en: 'English',
+  ur: 'اردو',
+};
+
 export default function ProfilePage() {
   const router = useRouter();
+  const { t } = useLocale();
   const { success: toastSuccess, error: toastError } = useToast();
   const { current: streak, longest, loading: streakLoading } = useStreak();
 
->>>>>>> eb6b1837
   const [profile, setProfile] = useState<Profile | null>(null);
   const [fullName, setFullName] = useState('');
   const [preferredLanguage, setPreferredLanguage] = useState('en');
   const [goalBand, setGoalBand] = useState('');
   const [examDate, setExamDate] = useState('');
   const [avatarUrl, setAvatarUrl] = useState<string | null>(null);
+
   const [loading, setLoading] = useState(true);
   const [saving, setSaving] = useState(false);
   const [error, setError] = useState<string | null>(null);
@@ -86,7 +77,7 @@
         setGoalBand(
           typeof nextProfile.goal_band === 'number'
             ? nextProfile.goal_band.toFixed(Number.isInteger(nextProfile.goal_band) ? 0 : 1)
-            : ''
+            : '',
         );
         setExamDate(nextProfile.exam_date?.slice?.(0, 10) ?? '');
         setAvatarUrl(nextProfile.avatar_url ?? null);
@@ -98,69 +89,30 @@
           return;
         }
         console.error('Failed to load profile', err);
-        setError('Unable to load your profile right now.');
+        setError(t('profile.load.error', 'Unable to load your profile right now.'));
       } finally {
-        if (!cancelled) {
-          setLoading(false);
-        }
+        if (!cancelled) setLoading(false);
       }
     })();
 
     return () => {
       cancelled = true;
     };
-  }, [router]);
+    // eslint-disable-next-line react-hooks/exhaustive-deps
+  }, []);
 
   const validate = () => {
     const errors: FieldErrors = {};
     const trimmedName = fullName.trim();
+
     if (!trimmedName) {
-      errors.fullName = 'Name is required.';
-    }
-
-<<<<<<< HEAD
-  const handleFile = async (e: React.ChangeEvent<HTMLInputElement>) => {
-    const file = e.target.files?.[0];
-    if (!file || !userId) return;
-    if (!['image/jpeg', 'image/png', 'image/webp'].includes(file.type)) {
-      toastError(t('profile.toasts.photo.invalidType'));
-      return;
-    }
-    if (file.size > 3 * 1024 * 1024) {
-      toastError(t('profile.toasts.photo.tooLarge'));
-      return;
-    }
-    setUploading(true);
-    try {
-      const ext = file.name.split('.').pop() || 'jpg';
-      const path = `${userId}/avatar-${Date.now()}.${ext}`;
-      const { error: upErr } = await supabase.storage.from('avatars').upload(path, file, {
-        upsert: true,
-        contentType: file.type,
-      });
-      if (upErr) throw upErr;
-      const { data: pub } = supabase.storage.from('avatars').getPublicUrl(path);
-      const publicUrl = pub.publicUrl;
-      const { error: updErr } = await supabase.auth.updateUser({ data: { avatar_url: publicUrl } });
-      if (updErr) throw updErr;
-      const { error: profErr } = await supabase
-        .from('profiles')
-        .update({ avatar_url: publicUrl })
-        .eq('user_id', userId);
-      if (profErr) throw profErr;
-      setProfile((p) => (p ? { ...p, avatar_url: publicUrl } : p));
-      window.dispatchEvent(new CustomEvent('profile:avatar-changed', { detail: { url: publicUrl } }));
-      toastSuccess(t('profile.toasts.photo.updated'));
-    } catch (err: any) {
-      console.error(err);
-      toastError(err?.message || t('profile.toasts.photo.failure'));
-    } finally {
-      setUploading(false);
-=======
+      errors.fullName = t('profile.form.name.required', 'Name is required.');
+    }
+
     if (!preferredLanguage) {
-      errors.preferredLanguage = 'Select a language.';
+      errors.preferredLanguage = t('profile.form.language.pick', 'Select a language.');
     } else if (!languageOptions.some((option) => option.value === preferredLanguage)) {
-      errors.preferredLanguage = 'Select a supported language.';
+      errors.preferredLanguage = t('profile.form.language.supported', 'Select a supported language.');
     }
 
     let parsedGoal: number | null = null;
@@ -170,63 +122,34 @@
       const isInRange = parsedGoal >= 4 && parsedGoal <= 9;
       const isHalfStep = Math.abs(parsedGoal * 2 - Math.round(parsedGoal * 2)) < 0.001;
       if (!isValidNumber || !isInRange || !isHalfStep) {
-        errors.goalBand = 'Target band must be between 4.0 and 9.0 in 0.5 steps.';
+        errors.goalBand = t(
+          'profile.form.band.range',
+          'Target band must be between 4.0 and 9.0 in 0.5 steps.',
+        );
       }
     }
 
     if (examDate) {
       const parsedDate = new Date(examDate);
       if (Number.isNaN(parsedDate.getTime())) {
-        errors.examDate = 'Enter a valid exam date.';
+        errors.examDate = t('profile.form.date.valid', 'Enter a valid exam date.');
       }
->>>>>>> eb6b1837
     }
 
     setFieldErrors(errors);
     return { isValid: Object.keys(errors).length === 0, parsedGoal, trimmedName };
   };
 
-<<<<<<< HEAD
-  const requestExport = async () => {
-    try {
-      const res = await fetch('/api/account/export');
-      if (!res.ok) throw new Error('Failed');
-      const json = await res.json();
-      const blob = new Blob([JSON.stringify(json, null, 2)], {
-        type: 'application/json',
-      });
-      const url = URL.createObjectURL(blob);
-      const a = document.createElement('a');
-      a.href = url;
-      a.download = 'export.json';
-      a.click();
-      URL.revokeObjectURL(url);
-      toastSuccess(t('profile.toasts.export.ready'));
-    } catch (err: any) {
-      toastError(err?.message || t('profile.toasts.export.failure'));
-=======
   const handleSave = async (event: React.FormEvent<HTMLFormElement>) => {
     event.preventDefault();
     if (!profile) return;
 
     const { isValid, parsedGoal, trimmedName } = validate();
     if (!isValid) {
-      toastError('Please fix the highlighted fields.');
+      toastError(t('profile.form.fix', 'Please fix the highlighted fields.'));
       return;
->>>>>>> eb6b1837
-    }
-
-<<<<<<< HEAD
-  const requestDeletion = async () => {
-    if (!window.confirm(t('profile.confirm.delete'))) return;
-    try {
-      const res = await fetch('/api/account/delete', { method: 'POST' });
-      if (!res.ok) throw new Error('Failed');
-      await supabase.auth.signOut();
-      router.replace('/');
-    } catch (err: any) {
-      toastError(err?.message || t('profile.toasts.delete.failure'));
-=======
+    }
+
     setSaving(true);
     try {
       const updated = await upsertProfile({
@@ -241,17 +164,17 @@
       setGoalBand(
         typeof updated.goal_band === 'number'
           ? updated.goal_band.toFixed(Number.isInteger(updated.goal_band) ? 0 : 1)
-          : ''
+          : '',
       );
       setExamDate(updated.exam_date?.slice?.(0, 10) ?? '');
       setAvatarUrl(updated.avatar_url ?? avatarUrl ?? null);
-      toastSuccess('Profile updated');
+      toastSuccess(t('profile.save.ok', 'Profile updated'));
     } catch (err) {
-      const message = err instanceof Error ? err.message : 'Unable to save your profile right now.';
+      const message =
+        err instanceof Error ? err.message : t('profile.save.fail', 'Unable to save your profile right now.');
       toastError(message);
     } finally {
       setSaving(false);
->>>>>>> eb6b1837
     }
   };
 
@@ -261,11 +184,7 @@
     return (
       <section className="py-24 bg-lightBg dark:bg-gradient-to-br dark:from-dark/80 dark:to-darker/90">
         <Container>
-<<<<<<< HEAD
-          <Card className="p-6 rounded-ds-2xl max-w-xl mx-auto">{t('profile.loading')}</Card>
-=======
-          <Card className="mx-auto max-w-xl rounded-ds-2xl p-6">Loading…</Card>
->>>>>>> eb6b1837
+          <Card className="mx-auto max-w-xl rounded-ds-2xl p-6">{t('profile.loading', 'Loading…')}</Card>
         </Container>
       </section>
     );
@@ -274,51 +193,6 @@
   return (
     <section className="py-24 bg-lightBg dark:bg-gradient-to-br dark:from-dark/80 dark:to-darker/90">
       <Container>
-<<<<<<< HEAD
-        <div className="max-w-xl mx-auto space-y-6">
-          <Card className="p-6 rounded-ds-2xl">
-            <div className="flex items-center justify-between mb-6">
-              <h1 className="font-slab text-display">{t('profile.title')}</h1>
-              <div className="flex items-center gap-2">
-                <StreakIndicator value={streak} />
-                {earnedBadges.map((b) => (
-                  <Badge key={b.id} size="sm">
-                    {b.icon}
-                  </Badge>
-                ))}
-              </div>
-            </div>
-            <div className="flex items-center gap-4 mb-6">
-              <div className="h-20 w-20 rounded-full bg-vibrantPurple/10 flex items-center justify-center overflow-hidden">
-                {profile?.avatar_url ? (
-                  <Image
-                    src={profile.avatar_url}
-                    alt={t('profile.photo.alt')}
-                    width={80}
-                    height={80}
-                    className="h-20 w-20 object-cover"
-                  />
-                ) : (
-                  <span className="text-h2 font-semibold text-vibrantPurple">
-                    {profile?.full_name?.[0] || 'U'}
-                  </span>
-                )}
-              </div>
-              <div>
-                <button
-                  onClick={triggerUpload}
-                  className="text-small px-4 py-2 rounded-ds bg-vibrantPurple/10 hover:bg-vibrantPurple/15 font-medium"
-                  disabled={uploading}
-                >
-                  {uploading ? t('profile.photo.uploading') : t('profile.photo.change')}
-                </button>
-                <input
-                  ref={fileRef}
-                  type="file"
-                  accept="image/png,image/jpeg,image/webp"
-                  className="hidden"
-                  onChange={handleFile}
-=======
         <div className="mx-auto flex max-w-2xl flex-col gap-6">
           <StreakCounter current={streak} longest={longest} loading={streakLoading} />
 
@@ -330,7 +204,7 @@
 
           <Card className="rounded-ds-2xl p-6">
             <div className="mb-6 flex items-center justify-between">
-              <h1 className="font-slab text-display">Profile</h1>
+              <h1 className="font-slab text-display">{t('profile.title', 'Profile')}</h1>
             </div>
 
             <form className="space-y-6" onSubmit={handleSave}>
@@ -339,7 +213,7 @@
                   {avatarUrl ? (
                     <Image
                       src={avatarUrl}
-                      alt="Avatar"
+                      alt={t('profile.photo.alt', 'Avatar')}
                       width={96}
                       height={96}
                       className="h-24 w-24 rounded-full object-cover"
@@ -349,28 +223,30 @@
                   )}
                 </div>
                 <p className="text-small text-mutedText">
-                  Manage your full profile, avatar, and study preferences from the setup screen.
+                  {t(
+                    'profile.subtitle',
+                    'Manage your full profile, avatar, and study preferences from the setup screen.',
+                  )}
                 </p>
               </div>
 
               <div className="grid gap-4 sm:grid-cols-2">
                 <Input
-                  label="Full name"
+                  label={t('profile.form.name.label', 'Full name')}
                   value={fullName}
                   onChange={(event) => setFullName(event.target.value)}
                   error={fieldErrors.fullName ?? null}
                   required
->>>>>>> eb6b1837
                 />
                 <Select
-                  label="Preferred language"
+                  label={t('profile.form.language.label', 'Preferred language')}
                   value={preferredLanguage}
                   onChange={(event) => setPreferredLanguage(event.target.value)}
                   error={fieldErrors.preferredLanguage ?? null}
                   required
                 >
                   <option value="" disabled>
-                    Select language
+                    {t('profile.form.language.select', 'Select language')}
                   </option>
                   {languageOptions.map((option) => (
                     <option key={option.value} value={option.value}>
@@ -379,75 +255,41 @@
                   ))}
                 </Select>
               </div>
-<<<<<<< HEAD
-            </div>
-            <div className="space-y-2 text-body">
-              <p>
-                <strong>{t('profile.fields.name')}</strong> {profile?.full_name}
-              </p>
-              <p>
-                <strong>{t('profile.fields.country')}</strong> {profile?.country ?? '—'}
-              </p>
-              <p>
-                <strong>{t('profile.fields.englishLevel')}</strong> {profile?.english_level ?? '—'}
-              </p>
-              <p>
-                <strong>{t('profile.fields.goalBand')}</strong>{' '}
-                {profile?.goal_band ? profile.goal_band.toFixed(1) : '—'}
-              </p>
-              <p>
-                <strong>{t('profile.fields.studyPreferences')}</strong>{' '}
-                {profile?.study_prefs?.join(', ') || '—'}
-              </p>
-              <p>
-                <strong>{t('profile.fields.timeCommitment')}</strong> {profile?.time_commitment ?? '—'}
-              </p>
-              <p>
-                <strong>{t('profile.fields.language')}</strong>{' '}
-                {profile?.preferred_language ?? '—'}
-              </p>
-              {profile?.exam_date && (
-                <p>
-                  <strong>{t('profile.fields.examDate')}</strong> {profile.exam_date}
-                </p>
-              )}
-            </div>
-            <Button href="/profile/setup" variant="secondary" className="mt-6">
-              {t('profile.actions.edit')}
-            </Button>
-          </Card>
-=======
->>>>>>> eb6b1837
 
               <div className="grid gap-4 sm:grid-cols-2">
                 <Input
                   type="number"
-                  label="Target IELTS band"
-                  placeholder="e.g. 7.5"
+                  label={t('profile.form.band.label', 'Target IELTS band')}
+                  placeholder={t('profile.form.band.placeholder', 'e.g. 7.5')}
                   min={4}
                   max={9}
                   step={0.5}
                   value={goalBand}
                   onChange={(event) => setGoalBand(event.target.value)}
                   error={fieldErrors.goalBand ?? null}
-                  helperText="4.0 – 9.0 in 0.5 steps"
+                  helperText={t('profile.form.band.helper', '4.0 – 9.0 in 0.5 steps')}
                 />
                 <Input
                   type="date"
-                  label="Exam date"
+                  label={t('profile.form.date.label', 'Exam date')}
                   value={examDate}
                   onChange={(event) => setExamDate(event.target.value)}
                   error={fieldErrors.examDate ?? null}
-                  helperText="Optional"
+                  helperText={t('profile.form.date.optional', 'Optional')}
                 />
               </div>
 
               <div className="flex items-center justify-end gap-3">
-                <Button type="button" variant="ghost" className="rounded-ds-xl" onClick={() => router.push('/profile/setup')}>
-                  Open full setup
+                <Button
+                  type="button"
+                  variant="ghost"
+                  className="rounded-ds-xl"
+                  onClick={() => router.push('/profile/setup')}
+                >
+                  {t('profile.actions.fullSetup', 'Open full setup')}
                 </Button>
                 <Button type="submit" variant="primary" className="rounded-ds-xl" disabled={saving}>
-                  {saving ? 'Saving…' : 'Save changes'}
+                  {saving ? t('common.saving', 'Saving…') : t('common.saveChanges', 'Save changes')}
                 </Button>
               </div>
             </form>
