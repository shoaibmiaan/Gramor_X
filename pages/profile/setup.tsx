--- conflicted
+++ resolved
@@ -774,17 +774,9 @@
                       <AvatarUploader
                         userId={userId}
                         initialUrl={avatarUrl}
-<<<<<<< HEAD
-                        initialPath={avatarPath}
-                        onUploaded={async ({ signedUrl, path }) => {
-                          setAvatarUrl(signedUrl ?? undefined);
-                          setAvatarPath(path);
-                          await supabase.auth.updateUser({ data: { avatar_path: path, avatar_url: path } });
-=======
                         onUploaded={async (url, _path) => {
                           setAvatarUrl(url);
                           await supabase.auth.updateUser({ data: { avatar_url: url } });
->>>>>>> 63616d50
                         }}
                       />
                     </div>
