--- conflicted
+++ resolved
@@ -46,8 +46,6 @@
   </details>
 );
 
-<<<<<<< HEAD
-=======
 const DEFAULT_DAILY_QUOTA = 4;
 
 const clampDailyQuota = (value: number | null | undefined): number => {
@@ -66,7 +64,6 @@
   </div>
 );
 
->>>>>>> 1269f518
 const SkeletonLine: React.FC<{ className?: string }> = ({ className }) => (
   <div className={`animate-pulse rounded-md bg-muted ${className ?? 'h-4 w-full'}`} />
 );
