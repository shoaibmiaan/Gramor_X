--- conflicted
+++ resolved
@@ -3,17 +3,13 @@
 import Head from "next/head";
 import { Container } from "@/components/design-system/Container";
 import LocaleSwitcher from "@/components/common/LocaleSwitcher";
-<<<<<<< HEAD
-import { detectLocale, setLocale } from "@/lib/locale";
-=======
 import { _detectLocale as detectLocale, persistLocale as setLocale } from "@/lib/locale";
->>>>>>> 334da6d9
 import { loadTranslations, t, getLocale } from "@/lib/i18n";
 import type { SupportedLocale } from "@/lib/i18n/config";
 import { supabaseBrowser } from "@/lib/supabaseBrowser";
 
 export default function LanguageSettingsPage() {
-  const [locale, setLocaleState] = React.useState<SupportedLocale>("en");
+  const [locale, setLocale] = React.useState<SupportedLocale>("en");
   const [busy, setBusy] = React.useState(false);
   const [saved, setSaved] = React.useState<null | "ok" | "err">(null);
   const [userId, setUserId] = React.useState<string | null>(null);
@@ -28,7 +24,7 @@
 
       const initial = safeDetect ? safeDetect() : getLocale();
       await loadTranslations(initial);
-      setLocaleState(getLocale());
+      setLocale(getLocale());
 
       const { data } = await supabaseBrowser.auth.getSession();
       setUserId(data.session?.user?.id ?? null);
@@ -40,12 +36,8 @@
     setSaved(null);
     try {
       await loadTranslations(next);
-<<<<<<< HEAD
-=======
       setLocale(next);
->>>>>>> 334da6d9
       setLocale(next);
-      setLocaleState(next);
 
       // Persist to profile if logged in
       if (userId) {
