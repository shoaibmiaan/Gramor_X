--- conflicted
+++ resolved
@@ -523,11 +523,7 @@
           <AuthAssistant />
           <SidebarAI />
           <UpgradeModal />
-<<<<<<< HEAD
           <RouteLoadingOverlay active={isRouteLoading} tier={subscriptionTier} />
-=======
-          <RouteLoadingOverlay active={isRouteLoading} />
->>>>>>> 56ec3f9d
         </div>
       </HighContrastProvider>
     </ThemeProvider>
