// pages/_app.tsx
import type { AppProps } from 'next/app';
import Head from 'next/head';
import Link from 'next/link';
import { useCallback, useEffect, useMemo, useRef, useState } from 'react';
import { useRouter } from 'next/router';
import { ThemeProvider, useTheme } from 'next-themes';
import type { AuthChangeEvent, Session, User as SupabaseUser } from '@supabase/supabase-js';

import '@/styles/tokens.css';
// Do NOT import '@/styles/premium.css' directly; it is Tailwind input.
// We load the compiled /public/premium.css via <Head> below.
import '@/styles/semantic.css';
import '@/styles/globals.css';
import '@/styles/themes/index.css';
import '@/styles/theme.brave.css';
import '@/styles/theme.utilities.css';

import { applyTheme } from '@/lib/theme/applyTheme';

import Layout from '@/components/Layout';
import { ToastProvider } from '@/components/design-system/Toaster';
import { NotificationProvider } from '@/components/notifications/NotificationProvider';
import { supabaseBrowser } from '@/lib/supabaseBrowser';
import { env } from '@/lib/env';
import { LocaleProvider, useLocale } from '@/lib/locale'; // ⬅️ UPDATED
import { initIdleTimeout } from '@/utils/idleTimeout';
import useRouteGuard from '@/hooks/useRouteGuard';
import { destinationByRole } from '@/lib/routeAccess';
import { primeClientSnapshot } from '@/lib/flags';
import { InstalledAppProvider } from '@/hooks/useInstalledApp';

import { PremiumThemeProvider } from '@/premium-ui/theme/PremiumThemeProvider';
import { ImpersonationBanner } from '@/components/admin/ImpersonationBanner';
import SidebarAI from '@/components/ai/SidebarAI';
import AuthAssistant from '@/components/auth/AuthAssistant';
import { Card } from '@/components/design-system/Card';
import { Input } from '@/components/design-system/Input';
import { Textarea } from '@/components/design-system/Textarea';
import { Button } from '@/components/design-system/Button';
import UpgradeModal from '@/components/premium/UpgradeModal';
import { RouteLoadingOverlay } from '@/components/common/RouteLoadingOverlay';

import DashboardLayout from '@/components/layouts/DashboardLayout';
import PublicMarketingLayout from '@/components/layouts/PublicMarketingLayout';
import AdminLayout from '@/components/layouts/AdminLayout';
import LearningLayout from '@/components/layouts/LearningLayout';
import CommunityLayout from '@/components/layouts/CommunityLayout';
import MarketplaceLayout from '@/components/layouts/MarketplaceLayout';
import InstitutionsLayout from '@/components/layouts/InstitutionsLayout';
import AuthLayout from '@/components/layouts/AuthLayout';
import ReportsLayout from '@/components/layouts/ReportsLayout';
import ProctoringLayout from '@/components/layouts/ProctoringLayout';
import ExamLayout from '@/components/layouts/ExamLayout';

import TeacherLayout from '@/components/layouts/TeacherLayout';
import TeacherProfile from '@/components/teacher/TeacherProfile';

import { Poppins, Roboto_Slab } from 'next/font/google';
import { UserProvider, useUserContext } from '@/context/UserContext';
<<<<<<< HEAD
import { HighContrastProvider, useHighContrast } from '@/context/HighContrastContext';
=======
import { OrgProvider } from '@/lib/orgs/context';
import { HighContrastProvider } from '@/context/HighContrastContext';
>>>>>>> 11d868af

// ✅ NEW: global plan guard (client-side gating + ribbon)
import GlobalPlanGuard from '@/components/GlobalPlanGuard';
import { loadTranslations } from '@/lib/i18n';
import type { SupportedLocale } from '@/lib/i18n/config';
<<<<<<< HEAD
import { cn } from '@/lib/utils';
=======
import { logWritingAnalyticsView } from '@/lib/analytics/writing-events';
>>>>>>> 11d868af

const poppins = Poppins({
  subsets: ['latin'],
  weight: ['400', '500', '600', '700'],
  display: 'swap',
  variable: '--font-sans',
});
const slab = Roboto_Slab({
  subsets: ['latin'],
  weight: ['400', '600', '700'],
  display: 'swap',
  variable: '--font-display',
});

const IS_CI = process.env.NEXT_PUBLIC_CI === 'true';

type ThemeSurfaceProps = Readonly<{ children: React.ReactNode }>;

function ThemeSurface({ children }: ThemeSurfaceProps) {
  const { resolvedTheme } = useTheme();
  const { enabled: highContrastEnabled } = useHighContrast();
  const activeTheme = resolvedTheme ?? 'brave';
  const isBravePreferred = activeTheme === 'brave' || activeTheme === 'dark';
  const accent = !highContrastEnabled && isBravePreferred ? 'brave' : 'default';
  const mode = activeTheme === 'light' ? 'light' : 'dark';

  useEffect(() => {
    applyTheme({ mode, accent });
  }, [mode, accent]);

  const appliedTheme = accent === 'brave' ? 'brave' : undefined;

  const surfaceClassName = cn(
    `${poppins.className} ${slab.className}`,
    'min-h-screen min-h-[100dvh] bg-background text-foreground antialiased',
    appliedTheme && 'gx-brave-bg text-text'
  );

  return (
    <div data-theme={appliedTheme} className={surfaceClassName}>
      {children}
    </div>
  );
}

function GuardSkeleton() {
  return (
    <div className="grid min-h-[100dvh] place-items-center">
      <div className="h-6 w-40 animate-pulse rounded bg-border" />
    </div>
  );
}

// Minimal inline onboarding gate (no extra imports)
function TeacherOnboardingGate() {
  const router = useRouter();

  const handleSubmit = useCallback(
    (event: React.FormEvent<HTMLFormElement>) => {
      event.preventDefault();
      void router.push('/teacher/register');
    },
    [router]
  );

  return (
    <Card className="mx-auto max-w-2xl" padding="lg" insetBorder>
      <form
        className="space-y-5"
        onSubmit={handleSubmit}
        aria-describedby="teacher-onboarding-note"
      >
        <div className="space-y-2">
          <p className="text-caption uppercase tracking-[0.12em] text-muted-foreground">Teacher onboarding</p>
          <h2 className="text-h3 font-semibold text-foreground">Complete your profile</h2>
          <p className="text-small text-muted-foreground">
            Your account is created but not approved yet. Share a quick profile so our team can unlock the teacher
            workspace for you.
          </p>
        </div>

        <div className="grid gap-4 sm:grid-cols-2">
          <Input name="full-name" label="Full name" placeholder="Your name" autoComplete="name" />
          <Input name="subject" label="Subject / expertise" placeholder="e.g., IELTS Writing" />
        </div>

        <Textarea
          name="experience"
          label="Experience"
          placeholder="Tell us about your IELTS teaching experience"
          hint="This is a placeholder form. Connect it to your API when ready."
          rows={4}
        />

        <div className="flex flex-col gap-2 sm:flex-row sm:items-center sm:justify-between">
          <Button type="submit" size="lg">
            Open onboarding form
          </Button>
          <Button asChild variant="link" size="sm">
            <Link href="/teacher/register">Fill it later</Link>
          </Button>
        </div>

        <p id="teacher-onboarding-note" className="text-caption text-muted-foreground">
          Data entered here is not saved yet — you&apos;ll complete the official onboarding on the next screen.
        </p>
      </form>
    </Card>
  );
}

function InnerApp({ Component, pageProps }: AppProps) {
  const router = useRouter();
  const pathname = router.pathname;
  const { locale: activeLocale } = useLocale();
  const [isRouteLoading, setIsRouteLoading] = useState(false);
  const routeLoadingTimeoutRef = useRef<ReturnType<typeof setTimeout> | null>(null);
  const flagsHydratedRef = useRef(false);

  const refreshClientFlags = useCallback(async () => {
    try {
      const res = await fetch('/api/debug/feature-flags', { credentials: 'same-origin' });
      if (!res.ok) return;
      const payload = (await res.json()) as { flags?: Record<string, boolean> };
      if (payload?.flags) {
        primeClientSnapshot(payload.flags);
        flagsHydratedRef.current = true;
      }
    } catch {
      // ignore hydration errors — feature checks fall back to defaults
    }
  }, []);

  useEffect(() => {
    const clearRouteLoadingTimeout = () => {
      if (routeLoadingTimeoutRef.current) {
        clearTimeout(routeLoadingTimeoutRef.current);
        routeLoadingTimeoutRef.current = null;
      }
    };

    const startLoading = () => {
      clearRouteLoadingTimeout();
      routeLoadingTimeoutRef.current = setTimeout(() => {
        setIsRouteLoading(true);
      }, 200);
    };

    const stopLoading = () => {
      clearRouteLoadingTimeout();
      setIsRouteLoading(false);
    };

    router.events.on('routeChangeStart', startLoading);
    router.events.on('routeChangeComplete', stopLoading);
    router.events.on('routeChangeError', stopLoading);

    return () => {
      router.events.off('routeChangeStart', startLoading);
      router.events.off('routeChangeComplete', stopLoading);
      router.events.off('routeChangeError', stopLoading);
      clearRouteLoadingTimeout();
    };
  }, [router]);

  useEffect(() => {
    void loadTranslations(activeLocale as SupportedLocale);
  }, [activeLocale]);

  useEffect(() => {
    const logRoute = (url: string) => {
      if (!url) return;
      if (url.startsWith('/analytics/writing')) {
        logWritingAnalyticsView({ source: 'route' });
      }
    };

    logRoute(router.asPath);

    const handleRouteChange = (url: string) => {
      logRoute(url);
    };

    router.events.on('routeChangeComplete', handleRouteChange);

    return () => {
      router.events.off('routeChangeComplete', handleRouteChange);
    };
  }, [router]);

  // Expecting UserContext to expose approval status; default false if missing
  const { user, role, isTeacherApproved } = useUserContext() as {
    user: SupabaseUser | null;
    role?: string | null;
    isTeacherApproved?: boolean | null;
  };

  const needPremium = useMemo(
    () => pathname.startsWith('/premium'),
    [pathname]
  );

  // Check if it's a premium room route that requires PIN access
  const isPremiumRoomRoute = useMemo(
    () => pathname.startsWith('/premium/') && !pathname.startsWith('/premium-pin'),
    [pathname]
  );

  const isAuthPage = useMemo(
    () =>
      /^\/(login|signup|register)(\/|$)/.test(pathname) ||
      /^\/auth\/(login|signup|register|mfa|verify)(\/|$)/.test(pathname) ||
      pathname === '/forgot-password',
    [pathname]
  );

  const isMockTestsRoute = useMemo(() => pathname.startsWith('/mock-tests'), [pathname]);
  const isMockTestsLanding = pathname === '/mock-tests';
  const isMockTestsFlowRoute = isMockTestsRoute && !isMockTestsLanding;

  const isNoChromeRoute = useMemo(
    () =>
      /\/exam(\/|$)|\/exam-room(\/|$)|\/focus-mode(\/|$)/.test(pathname) ||
      isAuthPage ||
      isPremiumRoomRoute ||
      isMockTestsFlowRoute,
    [pathname, isAuthPage, isPremiumRoomRoute, isMockTestsFlowRoute]
  );

  const showLayout = !needPremium && !isNoChromeRoute;
  const forceLayoutOnAuthPage = isAuthPage && !!user;

  const isDashboardRoute =
    (pathname.startsWith('/dashboard') && pathname !== '/dashboard') ||
    pathname.startsWith('/account') ||
    pathname.startsWith('/settings') ||
    pathname.startsWith('/notifications') ||
    pathname.startsWith('/study-plan') ||
    pathname.startsWith('/progress') ||
    pathname.startsWith('/leaderboard') ||
    pathname.startsWith('/mistakes') ||
    pathname.startsWith('/pwa');

  // IMPORTANT: do NOT include '/teacher' in admin routes
  const isAdminRoute = pathname.startsWith('/admin');

  const isMarketingRoute =
    pathname === '/' ||
    pathname.startsWith('/pricing') ||
    pathname.startsWith('/predictor') ||
    pathname.startsWith('/faq') ||
    pathname.startsWith('/legal') ||
    pathname.startsWith('/data-deletion');

  const isLearningRoute = pathname.startsWith('/learning') || pathname.startsWith('/content/studio');
  const isCommunityRoute = pathname.startsWith('/community');

  const isMarketplaceRoute =
    pathname.startsWith('/marketplace') ||
    pathname.startsWith('/coach') ||
    pathname.startsWith('/classes') ||
    pathname === '/partners';

  const isInstitutionsRoute = pathname.startsWith('/institutions');
  const isReportsRoute = pathname.startsWith('/reports') || pathname.startsWith('/placement');

  const isProctoringRoute =
    pathname.startsWith('/proctoring/check') || pathname.startsWith('/proctoring/exam');

  const isExamRoute =
    isMockTestsFlowRoute ||
    pathname.startsWith('/mock/') ||
    pathname.startsWith('/listening') ||
    pathname.startsWith('/reading') ||
    pathname.startsWith('/writing') ||
    pathname.startsWith('/speaking') ||
    pathname.startsWith('/exam/rehearsal') ||
    pathname.startsWith('/premium/listening') ||
    pathname.startsWith('/premium/reading') ||
    pathname.startsWith('/proctoring/exam');

  // Idle timeout (coerce to number safely)
  const idleMinutes = useMemo(
    () => Number(env.NEXT_PUBLIC_IDLE_TIMEOUT_MINUTES ?? 30),
    []
  );
  useEffect(() => {
    if (IS_CI) return;
    const cleanup = initIdleTimeout(idleMinutes);
    return cleanup;
  }, [idleMinutes]);

  // ---------- AUTH BRIDGE: sync server cookies + correct redirects ----------
  const syncingRef = useRef(false);
  const lastBridgeKeyRef = useRef<string | null>(null);
  const subscribedRef = useRef(false);

  const bridgeSession = async (event: AuthChangeEvent, sessionNow: Session | null) => {
    const shouldPost = event === 'SIGNED_IN' || event === 'SIGNED_OUT' || event === 'TOKEN_REFRESHED';
    if (!shouldPost) return;

    if (event !== 'SIGNED_OUT' && !sessionNow?.access_token) return;

    const token = sessionNow?.access_token ?? '';
    const dedupeKey = `${event}:${token}`;
    if (event !== 'SIGNED_OUT' && lastBridgeKeyRef.current === dedupeKey) return;

    if (syncingRef.current) return;
    syncingRef.current = true;

    const previousKey = lastBridgeKeyRef.current;

    try {
      await fetch('/api/auth/set-session', {
        method: 'POST',
        headers: { 'Content-Type': 'application/json' },
        credentials: 'same-origin',
        body: JSON.stringify({ event, session: sessionNow }),
      });
      lastBridgeKeyRef.current = dedupeKey;
    } catch {
      lastBridgeKeyRef.current = previousKey;
    } finally {
      syncingRef.current = false;
    }

    if (event === 'SIGNED_IN' || event === 'TOKEN_REFRESHED' || event === 'SIGNED_OUT') {
      await refreshClientFlags();
    }
  };

  useEffect(() => {
    if (IS_CI) return;

    // Avoid double-subscribe during fast-refresh in dev
    if (typeof window !== 'undefined') {
      // @ts-expect-error TODO: type global flag
      if (window.__GX_AUTH_BRIDGE_ACTIVE) return;
      // @ts-expect-error TODO: type global flag
      window.__GX_AUTH_BRIDGE_ACTIVE = true;
    }

    let isMounted = true;

    // 1) On mount, sync initial session and leave auth pages if already signed-in
    (async () => {
      const {
        data: { session },
      } = await supabaseBrowser.auth.getSession();
      if (!isMounted) return;

      if (session) {
        await bridgeSession('SIGNED_IN', session);
      } else {
        await bridgeSession('SIGNED_OUT', null);
      }

      if (!flagsHydratedRef.current) {
        await refreshClientFlags();
      }

      if (session?.user && isAuthPage) {
        const url = new URL(window.location.href);
        const next = url.searchParams.get('next');
        const target =
          next && next.startsWith('/') ? next : destinationByRole(session.user) ?? '/';
        router.replace(target);
      }
    })();

    // 2) Subscribe to auth changes
    if (!subscribedRef.current) {
      const {
        data: { subscription },
      } = supabaseBrowser.auth.onAuthStateChange((event, sessionNow) => {
        (async () => {
          await bridgeSession(event, sessionNow);

          // Route reactions AFTER cookie sync so middleware sees it
          if (event === 'SIGNED_IN' && sessionNow?.user) {
            const url = new URL(window.location.href);
            const next = url.searchParams.get('next');

            if (next && next.startsWith('/')) {
              router.replace(next);
            } else if (isAuthPage) {
              router.replace(destinationByRole(sessionNow.user));
            }
          }

          if (event === 'SIGNED_OUT') {
            if (!['/login', '/signup', '/forgot-password'].includes(router.pathname)) {
              router.replace('/login');
            }
          }
        })();
      });

      subscribedRef.current = true;

      return () => {
        isMounted = false;
        subscription?.unsubscribe();
        subscribedRef.current = false;
        if (typeof window !== 'undefined') {
          // @ts-expect-error TODO: type global flag
          window.__GX_AUTH_BRIDGE_ACTIVE = false;
        }
      };
    }
  }, [router, isAuthPage]);

  // Hard redirect teachers away from non-teacher sections
  useEffect(() => {
    if (!role) return;
    if (role === 'teacher') {
      const onTeacherArea = pathname.startsWith('/teacher') || isAuthPage;
      if (!onTeacherArea) {
        router.replace('/teacher');
      }
    }
  }, [role, pathname, isAuthPage, router]);

  const { isChecking } = useRouteGuard();
  if (isChecking) return <GuardSkeleton />;

  // For premium room routes, wrap with PremiumThemeProvider and don't use regular layout
  const basePage = needPremium || isPremiumRoomRoute ? (
    <PremiumThemeProvider>
      <Component {...pageProps} />
    </PremiumThemeProvider>
  ) : (
    <Component {...pageProps} />
  );

  let content = basePage;

  if (showLayout) {
    if (isAdminRoute) content = <AdminLayout>{basePage}</AdminLayout>;
    else if (pathname.startsWith('/teacher')) {
      // Gate teacher area
      if (role === 'admin') {
        // Admins can view teacher screens for QA
        content = (
          <TeacherLayout userRole={role ?? 'guest'}>
            <TeacherProfile />
          </TeacherLayout>
        );
      } else if (role === 'teacher') {
        const approved = Boolean(isTeacherApproved);
        content = (
          <TeacherLayout userRole={role ?? 'guest'}>
            {approved ? <TeacherProfile /> : <TeacherOnboardingGate />}
          </TeacherLayout>
        );
      } else {
        router.push('/restricted');
        content = <GuardSkeleton />;
      }
    } else if (isInstitutionsRoute) content = <InstitutionsLayout>{basePage}</InstitutionsLayout>;
    else if (isDashboardRoute) content = <DashboardLayout>{basePage}</DashboardLayout>;
    else if (isMarketplaceRoute) content = <MarketplaceLayout>{basePage}</MarketplaceLayout>;
    else if (isLearningRoute) content = <LearningLayout>{basePage}</LearningLayout>;
    else if (isCommunityRoute) content = <CommunityLayout>{basePage}</CommunityLayout>;
    else if (isReportsRoute) content = <ReportsLayout>{basePage}</ReportsLayout>;
    else if (isExamRoute) content = <ExamLayout>{basePage}</ExamLayout>;
    else if (isMarketingRoute) content = <PublicMarketingLayout>{basePage}</PublicMarketingLayout>;
  }

  const nakedContent = isAuthPage ? (
    <AuthLayout>{basePage}</AuthLayout>
  ) : isProctoringRoute ? (
    pathname.startsWith('/proctoring/exam') ? (
      <ProctoringLayout>
        <ExamLayout>{basePage}</ExamLayout>
      </ProctoringLayout>
    ) : (
      <ProctoringLayout>{basePage}</ProctoringLayout>
    )
  ) : isExamRoute ? (
    <ExamLayout>{basePage}</ExamLayout>
  ) : (
    basePage
  );

  return (
    <ThemeProvider
      attribute="class"
      defaultTheme="brave"
      enableSystem={false}
      value={{ light: 'light', dark: 'dark', brave: 'dark' }}
      themes={['light', 'dark', 'brave']}
    >
      <HighContrastProvider>
        {/* Load the compiled premium DS stylesheet globally */}
        <Head>
          <link rel="preload" href="/premium.css" as="style" />
          <link rel="stylesheet" href="/premium.css" />
        </Head>

        <ThemeSurface>
          {/* ✅ NEW: Client-side plan guard + ribbon + route protection */}
          <GlobalPlanGuard />

          {forceLayoutOnAuthPage ? (
            <Layout>
              <ImpersonationBanner />
              {nakedContent}
            </Layout>
          ) : showLayout ? (
            <Layout>
              <ImpersonationBanner />
              {content}
            </Layout>
          ) : (
            <>
              <ImpersonationBanner />
              {nakedContent}
            </>
          )}
          <AuthAssistant />
          <SidebarAI />
          <UpgradeModal />
          <RouteLoadingOverlay active={isRouteLoading} />
        </ThemeSurface>
      </HighContrastProvider>
    </ThemeProvider>
  );
}

export default function App(props: AppProps) {
  return (
    <LocaleProvider initialLocale="en">
      <ToastProvider>
        <NotificationProvider>
          <UserProvider>
            <OrgProvider>
              <InstalledAppProvider>
                <InnerApp {...props} />
              </InstalledAppProvider>
            </OrgProvider>
          </UserProvider>
        </NotificationProvider>
      </ToastProvider>
    </LocaleProvider>
  );
}<|MERGE_RESOLUTION|>--- conflicted
+++ resolved
@@ -58,22 +58,14 @@
 
 import { Poppins, Roboto_Slab } from 'next/font/google';
 import { UserProvider, useUserContext } from '@/context/UserContext';
-<<<<<<< HEAD
-import { HighContrastProvider, useHighContrast } from '@/context/HighContrastContext';
-=======
 import { OrgProvider } from '@/lib/orgs/context';
 import { HighContrastProvider } from '@/context/HighContrastContext';
->>>>>>> 11d868af
 
 // ✅ NEW: global plan guard (client-side gating + ribbon)
 import GlobalPlanGuard from '@/components/GlobalPlanGuard';
 import { loadTranslations } from '@/lib/i18n';
 import type { SupportedLocale } from '@/lib/i18n/config';
-<<<<<<< HEAD
-import { cn } from '@/lib/utils';
-=======
 import { logWritingAnalyticsView } from '@/lib/analytics/writing-events';
->>>>>>> 11d868af
 
 const poppins = Poppins({
   subsets: ['latin'],
