<<<<<<< HEAD
export { default } from '@/features/mock-reading/ReadingReviewView';
=======
import React, { useCallback, useEffect, useMemo, useState } from 'react';
import Link from 'next/link';
import { useRouter } from 'next/router';
import { readingBandFromRaw } from '@/lib/reading/band';
import { ProgressBar } from '@/components/design-system/ProgressBar';
import {
  computeReadingMockXp,
  resolveTargetBand,
  xpProgressPercent,
  xpRequiredForBand,
} from '@/lib/mock/xp';
import type { MockReadingResultResponse } from '@/types/api/mock';

type QType = 'tfng' | 'yynn' | 'heading' | 'match' | 'mcq' | 'gap';
type Q = { id: string; type: QType; prompt?: string; options?: string[]; answer: string; explanation?: string };
type Passage = { id: string; title: string; text: string; questions: Q[] };
type ReadingPaper = { id: string; title: string; passages: Passage[] };

type Attempt = {
  id: string;
  answers: Record<string, string>;
  correct: number;
  total: number;
  percentage: number;
  submittedAt: string | null;
  band: number;
  durationSec: number;
};

type ResultMeta = {
  xpAwarded: number;
  xpTotal: number;
  xpRequired: number;
  xpPercent: number;
  targetBand: number;
  streak: number;
};

const loadPaper = async (id: string): Promise<ReadingPaper> => {
  try { const mod = await import(`@/data/reading/${id}.json`); return mod.default as ReadingPaper; } catch {
    return {
      id: 'sample-001',
      title: 'Reading Sample 001',
      passages: [
        { id: 'P1', title: 'The Honeybee', text: 'Bees are fascinating…', questions: [
          { id: 'q1', type: 'tfng', prompt: 'Bees can see UV light.', answer: 'True', explanation: 'Bees have UV vision.' },
          { id: 'q2', type: 'yynn', prompt: 'Honey is spicy.', answer: 'No', explanation: 'Honey is sweet.' },
          { id: 'q3', type: 'heading', prompt: 'Choose paragraph heading', options: ['Origins','Vision','Diet'], answer: 'Vision', explanation: 'The paragraph describes visual capability.' },
        ]},
        { id: 'P2', title: 'Ancient Roads', text: 'Roads enabled trade…', questions: [
          { id: 'q4', type: 'match', prompt: 'Match A with B', options: ['Roman','Silk','Inca'], answer: 'Roman', explanation: 'Describes Roman roads.' },
          { id: 'q5', type: 'mcq', prompt: 'Pick one', options: ['A','B','C'], answer: 'C', explanation: 'Option C aligns with text.' },
        ]},
      ],
    };
  }
};

const Shell: React.FC<{ title: string; right?: React.ReactNode; children: React.ReactNode }> = ({ title, right, children }) => (
  <div className="min-h-screen bg-background text-foreground">
    <div className="mx-auto max-w-6xl px-4 py-6">
      <header className="mb-4 flex items-center justify-between gap-4">
        <h1 className="text-h3 font-semibold">{title}</h1>
        <div className="flex items-center gap-3">{right}</div>
      </header>
      <div className="grid gap-6">{children}</div>
    </div>
  </div>
);

export default function ReadingReviewPage() {
  const router = useRouter();
  const { id, attempt } = router.query as { id?: string; attempt?: string };

  const [paper, setPaper] = useState<ReadingPaper | null>(null);
  const [att, setAtt] = useState<Attempt | null>(null);
  const [expanded, setExpanded] = useState<Record<string, boolean>>({});

  useEffect(() => { if (!id) return; (async () => setPaper(await loadPaper(id)))(); }, [id]);
  useEffect(() => {
    if (!attempt) return;
    let cancelled = false;
    (async () => {
      try {
        const res = await fetch(`/api/mock/reading/result?attemptId=${encodeURIComponent(attempt)}`);
        if (!res.ok) throw new Error('Failed to load attempt');
        const json = (await res.json()) as MockReadingResultResponse;
        if (!json.ok) throw new Error(json.error || 'Failed to load attempt');
        if (cancelled) return;
        const attemptData = json.attempt;
        setAtt({
          id: attemptData.id,
          answers: attemptData.answers ?? {},
          correct: attemptData.correct,
          total: attemptData.total,
          percentage: attemptData.percentage,
          submittedAt: attemptData.submittedAt ?? null,
          band: attemptData.band,
          durationSec: attemptData.durationSec,
        });
        setMeta({
          xpAwarded: json.xp.awarded,
          xpTotal: json.xp.total,
          xpRequired: json.xp.required,
          xpPercent: json.xp.percent,
          targetBand: json.xp.targetBand,
          streak: json.streak?.current ?? 0,
        });
        return;
      } catch (error) {
        console.warn('[review/reading] attempt fetch failed', error);
      }

      try {
        const raw = localStorage.getItem(`read:attempt-res:${attempt}`);
        if (!raw) return;
        const parsed = JSON.parse(raw);
        const answers = parsed.answers || {};
        const flat: Q[] = (parsed.paper?.passages ?? []).flatMap((p: any) => p.questions);
        const total = flat.length;
        let correct = 0;
        for (const q of flat) if ((answers[q.id] ?? '').trim().toLowerCase() === (q.answer ?? '').trim().toLowerCase()) correct++;
        const band = readingBandFromRaw(correct, Math.max(1, total));
        if (cancelled) return;
        setAtt({
          id: attempt,
          answers,
          correct,
          total,
          percentage: Math.round((correct / Math.max(1, total)) * 100),
          submittedAt: new Date().toISOString(),
          band,
          durationSec: 0,
        });
        const xpInfo = computeReadingMockXp(correct, Math.max(1, total), 0);
        const targetBand = resolveTargetBand(band);
        const required = xpRequiredForBand(targetBand);
        const percent = xpProgressPercent(xpInfo.xp, required);
        setMeta({
          xpAwarded: xpInfo.xp,
          xpTotal: xpInfo.xp,
          xpRequired: required,
          xpPercent: percent,
          targetBand,
          streak: 0,
        });
      } catch (error) {
        console.warn('[review/reading] local fallback failed', error);
      }
    })();

    return () => {
      cancelled = true;
    };
  }, [attempt]);

  const flatQs = useMemo(() => paper?.passages.flatMap((p) => p.questions) ?? [], [paper]);

  const statsByType = useMemo(() => {
    if (!paper || !att) return [];
    const map: Record<string, { correct: number; total: number }> = {};
    for (const q of flatQs) {
      const key = q.type;
      map[key] ??= { correct: 0, total: 0 };
      map[key].total++;
      const ok = (att.answers?.[q.id] ?? '').trim().toLowerCase() === (q.answer ?? '').trim().toLowerCase();
      if (ok) map[key].correct++;
    }
    return Object.entries(map).map(([type, { correct, total }]) => ({ type, correct, total, pct: Math.round((correct / total) * 100) }));
  }, [paper, att, flatQs]);

  const toggleExplanation = useCallback((qid: string) => {
    setExpanded((prev) => ({ ...prev, [qid]: !prev[qid] }));
  }, []);

  if (!paper || !att) return <Shell title="Review — Loading…"><div className="rounded-2xl border border-border p-4">Loading…</div></Shell>;

  return (
    <Shell
      title={`Review — ${paper.title}`}
      right={(
        <div className="rounded-full border border-border px-3 py-1 text-small">
          Band {att.band.toFixed(1)} • {att.correct}/{att.total} ({att.percentage}%)
        </div>
      )}
    >
      {meta ? (
        <section className="rounded-2xl border border-border bg-background/60 p-4">
          <div className="flex flex-col gap-4 lg:flex-row lg:items-center lg:justify-between">
            <div>
              <p className="text-caption uppercase tracking-wide text-muted-foreground">
                Toward Band {meta.targetBand.toFixed(1)}
              </p>
              <h2 className="text-h4 font-semibold text-foreground">
                +{meta.xpAwarded} XP from this mock
              </h2>
              <p className="text-small text-muted-foreground">
                Total {totalLabel} XP • {percentLabel}% complete
                {meta.streak > 0 ? ` • Streak ${meta.streak} day${meta.streak === 1 ? '' : 's'}` : ''}
              </p>
            </div>
            <div className="w-full lg:max-w-sm">
              <ProgressBar value={percentLabel} ariaLabel="Band progress" />
              <p className="mt-2 text-caption text-muted-foreground">
                {submittedAt
                  ? `Submitted ${submittedAt.toLocaleString(undefined, { month: 'short', day: 'numeric', hour: '2-digit', minute: '2-digit' })}`
                  : 'Submission time unavailable'}
              </p>
            </div>
          </div>
        </section>
      ) : null}

      <section className="rounded-2xl border border-border p-4">
        <h2 className="mb-2 text-body font-semibold">Performance by question type</h2>
        <div className="grid gap-2 sm:grid-cols-2 md:grid-cols-3">
          {statsByType.map((s) => (
            <div key={s.type} className="rounded-lg border border-border p-3 text-small">
              <div className="font-medium">{labelType(s.type)}</div>
              <div className="text-foreground/80">{s.correct}/{s.total} correct • {s.pct}%</div>
            </div>
          ))}
        </div>
      </section>

      <section className="rounded-2xl border border-border p-4">
        <h2 className="mb-2 text-body font-semibold">Answers & explanations</h2>
        <div className="grid gap-3">
          {flatQs.map((q, idx) => {
            const given = (att.answers?.[q.id] ?? '').trim();
            const ok = given.toLowerCase() === (q.answer ?? '').trim().toLowerCase();
            const panelId = `ai-exp-${q.id}`;
            const isOpen = Boolean(expanded[q.id]);
            return (
              <div key={q.id} className="rounded-lg border border-border p-3">
                <div className="mb-1 text-small text-foreground/80">Q{idx + 1}. {q.prompt || q.id}</div>
                <div className="text-small">
                  <span className={`rounded px-2 py-0.5 text-background ${ok ? 'bg-primary' : 'bg-border'}`}>{ok ? 'Correct' : 'Wrong'}</span>
                  <span className="ml-3">Your answer: <strong>{given || '—'}</strong></span>
                  {!ok && <span className="ml-3">Correct: <strong>{q.answer}</strong></span>}
                </div>
                {q.explanation && (
                  <div className="mt-3">
                    <button
                      type="button"
                      onClick={() => toggleExplanation(q.id)}
                      aria-expanded={isOpen}
                      aria-controls={panelId}
                      className="flex items-center gap-2 text-small font-medium text-primary hover:text-primary/80"
                    >
                      <span>{isOpen ? 'Hide AI explanation' : 'Show AI explanation'}</span>
                      <span className={`inline-block text-xs transition-transform duration-200 ${isOpen ? 'rotate-180' : ''}`} aria-hidden>
                        ▾
                      </span>
                    </button>
                    {isOpen && (
                      <div
                        id={panelId}
                        className="mt-2 rounded-lg border border-dashed border-border/70 bg-foreground/5 p-3 text-small text-foreground/80"
                      >
                        <p className="whitespace-pre-wrap leading-6">{q.explanation}</p>
                      </div>
                    )}
                  </div>
                )}
              </div>
            );
          })}
        </div>
      </section>

      <div className="flex items-center justify-between">
        <Link href="/reading" className="text-small underline underline-offset-4">Try another reading</Link>
        <Link href="/dashboard" className="rounded-xl border border-border px-4 py-2 hover:border-primary">Go to dashboard</Link>
      </div>
    </Shell>
  );
}
const labelType = (t: string) => t === 'tfng' ? 'True/False/Not Given' : t === 'yynn' ? 'Yes/No/Not Given' : t === 'heading' ? 'Headings' : t === 'match' ? 'Matching' : t === 'mcq' ? 'Multiple Choice' : 'Gap Fill';
>>>>>>> 2c7b0051
<|MERGE_RESOLUTION|>--- conflicted
+++ resolved
@@ -1,6 +1,3 @@
-<<<<<<< HEAD
-export { default } from '@/features/mock-reading/ReadingReviewView';
-=======
 import React, { useCallback, useEffect, useMemo, useState } from 'react';
 import Link from 'next/link';
 import { useRouter } from 'next/router';
@@ -279,5 +276,4 @@
     </Shell>
   );
 }
-const labelType = (t: string) => t === 'tfng' ? 'True/False/Not Given' : t === 'yynn' ? 'Yes/No/Not Given' : t === 'heading' ? 'Headings' : t === 'match' ? 'Matching' : t === 'mcq' ? 'Multiple Choice' : 'Gap Fill';
->>>>>>> 2c7b0051
+const labelType = (t: string) => t === 'tfng' ? 'True/False/Not Given' : t === 'yynn' ? 'Yes/No/Not Given' : t === 'heading' ? 'Headings' : t === 'match' ? 'Matching' : t === 'mcq' ? 'Multiple Choice' : 'Gap Fill';