import React, { useCallback, useEffect, useMemo, useState } from 'react';
import Link from 'next/link';
import { useRouter } from 'next/router';
import { readingBandFromRaw } from '@/lib/reading/band';
import { ProgressBar } from '@/components/design-system/ProgressBar';
import {
  computeReadingMockXp,
  resolveTargetBand,
  xpProgressPercent,
  xpRequiredForBand,
} from '@/lib/mock/xp';
import type { MockReadingResultResponse } from '@/types/api/mock';

type QType = 'tfng' | 'yynn' | 'heading' | 'match' | 'mcq' | 'gap';
type Q = { id: string; type: QType; prompt?: string; options?: string[]; answer: string; explanation?: string };
type Passage = { id: string; title: string; text: string; questions: Q[] };
type ReadingPaper = { id: string; title: string; passages: Passage[] };

type Attempt = {
  id: string;
  answers: Record<string, string>;
  correct: number;
  total: number;
  percentage: number;
  submittedAt: string | null;
  band: number;
  durationSec: number;
};

type ResultMeta = {
  xpAwarded: number;
  xpTotal: number;
  xpRequired: number;
  xpPercent: number;
  targetBand: number;
  streak: number;
};

const loadPaper = async (id: string): Promise<ReadingPaper> => {
  try { const mod = await import(`@/data/reading/${id}.json`); return mod.default as ReadingPaper; } catch {
    return {
      id: 'sample-001',
      title: 'Reading Sample 001',
      passages: [
        { id: 'P1', title: 'The Honeybee', text: 'Bees are fascinating…', questions: [
          { id: 'q1', type: 'tfng', prompt: 'Bees can see UV light.', answer: 'True', explanation: 'Bees have UV vision.' },
          { id: 'q2', type: 'yynn', prompt: 'Honey is spicy.', answer: 'No', explanation: 'Honey is sweet.' },
          { id: 'q3', type: 'heading', prompt: 'Choose paragraph heading', options: ['Origins','Vision','Diet'], answer: 'Vision', explanation: 'The paragraph describes visual capability.' },
        ]},
        { id: 'P2', title: 'Ancient Roads', text: 'Roads enabled trade…', questions: [
          { id: 'q4', type: 'match', prompt: 'Match A with B', options: ['Roman','Silk','Inca'], answer: 'Roman', explanation: 'Describes Roman roads.' },
          { id: 'q5', type: 'mcq', prompt: 'Pick one', options: ['A','B','C'], answer: 'C', explanation: 'Option C aligns with text.' },
        ]},
      ],
    };
  }
};

const Shell: React.FC<{ title: string; right?: React.ReactNode; children: React.ReactNode }> = ({ title, right, children }) => (
  <div className="min-h-screen bg-background text-foreground">
    <div className="mx-auto max-w-6xl px-4 py-6">
      <header className="mb-4 flex items-center justify-between gap-4">
        <h1 className="text-h3 font-semibold">{title}</h1>
        <div className="flex items-center gap-3">{right}</div>
      </header>
      <div className="grid gap-6">{children}</div>
    </div>
  </div>
);

export default function ReadingReviewPage() {
  const router = useRouter();
  const { id, attempt } = router.query as { id?: string; attempt?: string };

  const [paper, setPaper] = useState<ReadingPaper | null>(null);
  const [att, setAtt] = useState<Attempt | null>(null);
<<<<<<< HEAD
  const [meta, setMeta] = useState<ResultMeta | null>(null);
=======
>>>>>>> f3009a13
  const [expanded, setExpanded] = useState<Record<string, boolean>>({});

  useEffect(() => { if (!id) return; (async () => setPaper(await loadPaper(id)))(); }, [id]);
  useEffect(() => {
    if (!attempt) return;
    let cancelled = false;
    (async () => {
      try {
        const res = await fetch(`/api/mock/reading/result?attemptId=${encodeURIComponent(attempt)}`);
        if (!res.ok) throw new Error('Failed to load attempt');
        const json = (await res.json()) as MockReadingResultResponse;
        if (!json.ok) throw new Error(json.error || 'Failed to load attempt');
        if (cancelled) return;
        const attemptData = json.attempt;
        setAtt({
          id: attemptData.id,
          answers: attemptData.answers ?? {},
          correct: attemptData.correct,
          total: attemptData.total,
          percentage: attemptData.percentage,
          submittedAt: attemptData.submittedAt ?? null,
          band: attemptData.band,
          durationSec: attemptData.durationSec,
        });
        setMeta({
          xpAwarded: json.xp.awarded,
          xpTotal: json.xp.total,
          xpRequired: json.xp.required,
          xpPercent: json.xp.percent,
          targetBand: json.xp.targetBand,
          streak: json.streak?.current ?? 0,
        });
        return;
      } catch (error) {
        console.warn('[review/reading] attempt fetch failed', error);
      }

      try {
        const raw = localStorage.getItem(`read:attempt-res:${attempt}`);
        if (!raw) return;
        const parsed = JSON.parse(raw);
        const answers = parsed.answers || {};
        const flat: Q[] = (parsed.paper?.passages ?? []).flatMap((p: any) => p.questions);
        const total = flat.length;
        let correct = 0;
        for (const q of flat) if ((answers[q.id] ?? '').trim().toLowerCase() === (q.answer ?? '').trim().toLowerCase()) correct++;
        const band = readingBandFromRaw(correct, Math.max(1, total));
        if (cancelled) return;
        setAtt({
          id: attempt,
          answers,
          correct,
          total,
          percentage: Math.round((correct / Math.max(1, total)) * 100),
          submittedAt: new Date().toISOString(),
          band,
          durationSec: 0,
        });
        const xpInfo = computeReadingMockXp(correct, Math.max(1, total), 0);
        const targetBand = resolveTargetBand(band);
        const required = xpRequiredForBand(targetBand);
        const percent = xpProgressPercent(xpInfo.xp, required);
        setMeta({
          xpAwarded: xpInfo.xp,
          xpTotal: xpInfo.xp,
          xpRequired: required,
          xpPercent: percent,
          targetBand,
          streak: 0,
        });
      } catch (error) {
        console.warn('[review/reading] local fallback failed', error);
      }
    })();

    return () => {
      cancelled = true;
    };
  }, [attempt]);

  const flatQs = useMemo(() => paper?.passages.flatMap((p) => p.questions) ?? [], [paper]);

  const statsByType = useMemo(() => {
    if (!paper || !att) return [];
    const map: Record<string, { correct: number; total: number }> = {};
    for (const q of flatQs) {
      const key = q.type;
      map[key] ??= { correct: 0, total: 0 };
      map[key].total++;
      const ok = (att.answers?.[q.id] ?? '').trim().toLowerCase() === (q.answer ?? '').trim().toLowerCase();
      if (ok) map[key].correct++;
    }
    return Object.entries(map).map(([type, { correct, total }]) => ({ type, correct, total, pct: Math.round((correct / total) * 100) }));
  }, [paper, att, flatQs]);

<<<<<<< HEAD
  const toggleExplanation = useCallback((questionId: string) => {
    setExpanded((prev) => ({ ...prev, [questionId]: !prev[questionId] }));
  }, []);

  if (!paper || !att) {
    return (
      <Shell title="Review — Loading…">
        <div className="rounded-2xl border border-border p-4">Loading…</div>
      </Shell>
    );
  }

  const submittedAt = att.submittedAt ? new Date(att.submittedAt) : null;
  const percentLabel = meta ? Math.round(meta.xpPercent * 100) : 0;
  const totalLabel = meta
    ? meta.xpRequired > 0
      ? `${Math.round(meta.xpTotal)}/${meta.xpRequired}`
      : `${Math.round(meta.xpTotal)}`
    : null;
=======
  const toggleExplanation = useCallback((qid: string) => {
    setExpanded((prev) => ({ ...prev, [qid]: !prev[qid] }));
  }, []);

  if (!paper || !att) return <Shell title="Review — Loading…"><div className="rounded-2xl border border-border p-4">Loading…</div></Shell>;
>>>>>>> f3009a13

  return (
    <Shell
      title={`Review — ${paper.title}`}
      right={(
        <div className="rounded-full border border-border px-3 py-1 text-small">
          Band {att.band.toFixed(1)} • {att.correct}/{att.total} ({att.percentage}%)
        </div>
      )}
    >
      {meta ? (
        <section className="rounded-2xl border border-border bg-background/60 p-4">
          <div className="flex flex-col gap-4 lg:flex-row lg:items-center lg:justify-between">
            <div>
              <p className="text-caption uppercase tracking-wide text-muted-foreground">
                Toward Band {meta.targetBand.toFixed(1)}
              </p>
              <h2 className="text-h4 font-semibold text-foreground">
                +{meta.xpAwarded} XP from this mock
              </h2>
              <p className="text-small text-muted-foreground">
                Total {totalLabel} XP • {percentLabel}% complete
                {meta.streak > 0 ? ` • Streak ${meta.streak} day${meta.streak === 1 ? '' : 's'}` : ''}
              </p>
            </div>
            <div className="w-full lg:max-w-sm">
              <ProgressBar value={percentLabel} ariaLabel="Band progress" />
              <p className="mt-2 text-caption text-muted-foreground">
                {submittedAt
                  ? `Submitted ${submittedAt.toLocaleString(undefined, { month: 'short', day: 'numeric', hour: '2-digit', minute: '2-digit' })}`
                  : 'Submission time unavailable'}
              </p>
            </div>
          </div>
        </section>
      ) : null}

      <section className="rounded-2xl border border-border p-4">
        <h2 className="mb-2 text-body font-semibold">Performance by question type</h2>
        <div className="grid gap-2 sm:grid-cols-2 md:grid-cols-3">
          {statsByType.map((s) => (
            <div key={s.type} className="rounded-lg border border-border p-3 text-small">
              <div className="font-medium">{labelType(s.type)}</div>
              <div className="text-foreground/80">{s.correct}/{s.total} correct • {s.pct}%</div>
            </div>
          ))}
        </div>
      </section>

      <section className="rounded-2xl border border-border p-4">
        <h2 className="mb-2 text-body font-semibold">Answers & explanations</h2>
        <div className="grid gap-3">
          {flatQs.map((q, idx) => {
            const given = (att.answers?.[q.id] ?? '').trim();
            const ok = given.toLowerCase() === (q.answer ?? '').trim().toLowerCase();
<<<<<<< HEAD
            const panelId = `reading-explanation-${q.id}`;
            const isExpanded = Boolean(expanded[q.id]);
=======
            const panelId = `ai-exp-${q.id}`;
            const isOpen = Boolean(expanded[q.id]);
>>>>>>> f3009a13
            return (
              <div key={q.id} className="rounded-lg border border-border p-3">
                <div className="mb-1 text-small text-foreground/80">Q{idx + 1}. {q.prompt || q.id}</div>
                <div className="text-small">
                  <span className={`rounded px-2 py-0.5 text-background ${ok ? 'bg-primary' : 'bg-border'}`}>{ok ? 'Correct' : 'Wrong'}</span>
                  <span className="ml-3">Your answer: <strong>{given || '—'}</strong></span>
                  {!ok && <span className="ml-3">Correct: <strong>{q.answer}</strong></span>}
                </div>
<<<<<<< HEAD
                {q.explanation ? (
=======
                {q.explanation && (
>>>>>>> f3009a13
                  <div className="mt-3">
                    <button
                      type="button"
                      onClick={() => toggleExplanation(q.id)}
<<<<<<< HEAD
                      aria-expanded={isExpanded}
                      aria-controls={panelId}
                      className="flex items-center gap-2 text-small font-medium text-primary hover:text-primary/80"
                    >
                      <span>{isExpanded ? 'Hide AI explanation' : 'Show AI explanation'}</span>
                      <span
                        className={`inline-block text-xs transition-transform duration-200 ${isExpanded ? 'rotate-180' : ''}`}
                        aria-hidden
                      >
                        ▾
                      </span>
                    </button>
                    {isExpanded ? (
=======
                      aria-expanded={isOpen}
                      aria-controls={panelId}
                      className="flex items-center gap-2 text-small font-medium text-primary hover:text-primary/80"
                    >
                      <span>{isOpen ? 'Hide AI explanation' : 'Show AI explanation'}</span>
                      <span className={`inline-block text-xs transition-transform duration-200 ${isOpen ? 'rotate-180' : ''}`} aria-hidden>
                        ▾
                      </span>
                    </button>
                    {isOpen && (
>>>>>>> f3009a13
                      <div
                        id={panelId}
                        className="mt-2 rounded-lg border border-dashed border-border/70 bg-foreground/5 p-3 text-small text-foreground/80"
                      >
                        <p className="whitespace-pre-wrap leading-6">{q.explanation}</p>
                      </div>
<<<<<<< HEAD
                    ) : null}
                  </div>
                ) : null}
=======
                    )}
                  </div>
                )}
>>>>>>> f3009a13
              </div>
            );
          })}
        </div>
      </section>

      <div className="flex items-center justify-between">
        <Link href="/reading" className="text-small underline underline-offset-4">Try another reading</Link>
        <Link href="/dashboard" className="rounded-xl border border-border px-4 py-2 hover:border-primary">Go to dashboard</Link>
      </div>
    </Shell>
  );
}
const labelType = (t: string) => t === 'tfng' ? 'True/False/Not Given' : t === 'yynn' ? 'Yes/No/Not Given' : t === 'heading' ? 'Headings' : t === 'match' ? 'Matching' : t === 'mcq' ? 'Multiple Choice' : 'Gap Fill';<|MERGE_RESOLUTION|>--- conflicted
+++ resolved
@@ -74,10 +74,6 @@
 
   const [paper, setPaper] = useState<ReadingPaper | null>(null);
   const [att, setAtt] = useState<Attempt | null>(null);
-<<<<<<< HEAD
-  const [meta, setMeta] = useState<ResultMeta | null>(null);
-=======
->>>>>>> f3009a13
   const [expanded, setExpanded] = useState<Record<string, boolean>>({});
 
   useEffect(() => { if (!id) return; (async () => setPaper(await loadPaper(id)))(); }, [id]);
@@ -173,33 +169,11 @@
     return Object.entries(map).map(([type, { correct, total }]) => ({ type, correct, total, pct: Math.round((correct / total) * 100) }));
   }, [paper, att, flatQs]);
 
-<<<<<<< HEAD
-  const toggleExplanation = useCallback((questionId: string) => {
-    setExpanded((prev) => ({ ...prev, [questionId]: !prev[questionId] }));
-  }, []);
-
-  if (!paper || !att) {
-    return (
-      <Shell title="Review — Loading…">
-        <div className="rounded-2xl border border-border p-4">Loading…</div>
-      </Shell>
-    );
-  }
-
-  const submittedAt = att.submittedAt ? new Date(att.submittedAt) : null;
-  const percentLabel = meta ? Math.round(meta.xpPercent * 100) : 0;
-  const totalLabel = meta
-    ? meta.xpRequired > 0
-      ? `${Math.round(meta.xpTotal)}/${meta.xpRequired}`
-      : `${Math.round(meta.xpTotal)}`
-    : null;
-=======
   const toggleExplanation = useCallback((qid: string) => {
     setExpanded((prev) => ({ ...prev, [qid]: !prev[qid] }));
   }, []);
 
   if (!paper || !att) return <Shell title="Review — Loading…"><div className="rounded-2xl border border-border p-4">Loading…</div></Shell>;
->>>>>>> f3009a13
 
   return (
     <Shell
@@ -255,13 +229,8 @@
           {flatQs.map((q, idx) => {
             const given = (att.answers?.[q.id] ?? '').trim();
             const ok = given.toLowerCase() === (q.answer ?? '').trim().toLowerCase();
-<<<<<<< HEAD
-            const panelId = `reading-explanation-${q.id}`;
-            const isExpanded = Boolean(expanded[q.id]);
-=======
             const panelId = `ai-exp-${q.id}`;
             const isOpen = Boolean(expanded[q.id]);
->>>>>>> f3009a13
             return (
               <div key={q.id} className="rounded-lg border border-border p-3">
                 <div className="mb-1 text-small text-foreground/80">Q{idx + 1}. {q.prompt || q.id}</div>
@@ -270,30 +239,11 @@
                   <span className="ml-3">Your answer: <strong>{given || '—'}</strong></span>
                   {!ok && <span className="ml-3">Correct: <strong>{q.answer}</strong></span>}
                 </div>
-<<<<<<< HEAD
-                {q.explanation ? (
-=======
                 {q.explanation && (
->>>>>>> f3009a13
                   <div className="mt-3">
                     <button
                       type="button"
                       onClick={() => toggleExplanation(q.id)}
-<<<<<<< HEAD
-                      aria-expanded={isExpanded}
-                      aria-controls={panelId}
-                      className="flex items-center gap-2 text-small font-medium text-primary hover:text-primary/80"
-                    >
-                      <span>{isExpanded ? 'Hide AI explanation' : 'Show AI explanation'}</span>
-                      <span
-                        className={`inline-block text-xs transition-transform duration-200 ${isExpanded ? 'rotate-180' : ''}`}
-                        aria-hidden
-                      >
-                        ▾
-                      </span>
-                    </button>
-                    {isExpanded ? (
-=======
                       aria-expanded={isOpen}
                       aria-controls={panelId}
                       className="flex items-center gap-2 text-small font-medium text-primary hover:text-primary/80"
@@ -304,22 +254,15 @@
                       </span>
                     </button>
                     {isOpen && (
->>>>>>> f3009a13
                       <div
                         id={panelId}
                         className="mt-2 rounded-lg border border-dashed border-border/70 bg-foreground/5 p-3 text-small text-foreground/80"
                       >
                         <p className="whitespace-pre-wrap leading-6">{q.explanation}</p>
                       </div>
-<<<<<<< HEAD
-                    ) : null}
-                  </div>
-                ) : null}
-=======
                     )}
                   </div>
                 )}
->>>>>>> f3009a13
               </div>
             );
           })}
