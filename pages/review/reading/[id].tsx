<<<<<<< HEAD
export { default } from '@/features/mock-reading/ReadingReviewView';
=======
import React, { useCallback, useEffect, useMemo, useState } from 'react';
import Link from 'next/link';
import { useRouter } from 'next/router';
import { readingBandFromRaw } from '@/lib/reading/band';
import { ProgressBar } from '@/components/design-system/ProgressBar';
import {
  computeReadingMockXp,
  resolveTargetBand,
  xpProgressPercent,
  xpRequiredForBand,
} from '@/lib/mock/xp';
import type { MockReadingResultResponse } from '@/types/api/mock';

type QType = 'tfng' | 'yynn' | 'heading' | 'match' | 'mcq' | 'gap';
type Q = { id: string; type: QType; prompt?: string; options?: string[]; answer: string; explanation?: string };
type Passage = { id: string; title: string; text: string; questions: Q[] };
type ReadingPaper = { id: string; title: string; passages: Passage[] };

type Attempt = {
  id: string;
  answers: Record<string, string>;
  correct: number;
  total: number;
  percentage: number;
  submittedAt: string | null;
  band: number;
  durationSec: number;
};

type ResultMeta = {
  xpAwarded: number;
  xpTotal: number;
  xpRequired: number;
  xpPercent: number;
  targetBand: number;
  streak: number;
};

const loadPaper = async (id: string): Promise<ReadingPaper> => {
  try { const mod = await import(`@/data/reading/${id}.json`); return mod.default as ReadingPaper; } catch {
    return {
      id: 'sample-001',
      title: 'Reading Sample 001',
      passages: [
        { id: 'P1', title: 'The Honeybee', text: 'Bees are fascinating…', questions: [
          { id: 'q1', type: 'tfng', prompt: 'Bees can see UV light.', answer: 'True', explanation: 'Bees have UV vision.' },
          { id: 'q2', type: 'yynn', prompt: 'Honey is spicy.', answer: 'No', explanation: 'Honey is sweet.' },
          { id: 'q3', type: 'heading', prompt: 'Choose paragraph heading', options: ['Origins','Vision','Diet'], answer: 'Vision', explanation: 'The paragraph describes visual capability.' },
        ]},
        { id: 'P2', title: 'Ancient Roads', text: 'Roads enabled trade…', questions: [
          { id: 'q4', type: 'match', prompt: 'Match A with B', options: ['Roman','Silk','Inca'], answer: 'Roman', explanation: 'Describes Roman roads.' },
          { id: 'q5', type: 'mcq', prompt: 'Pick one', options: ['A','B','C'], answer: 'C', explanation: 'Option C aligns with text.' },
        ]},
      ],
    };
  }
};

const Shell: React.FC<{ title: string; right?: React.ReactNode; children: React.ReactNode }> = ({ title, right, children }) => (
  <div className="min-h-screen bg-background text-foreground">
    <div className="mx-auto max-w-6xl px-4 py-6">
      <header className="mb-4 flex items-center justify-between gap-4">
        <h1 className="text-h3 font-semibold">{title}</h1>
        <div className="flex items-center gap-3">{right}</div>
      </header>
      <div className="grid gap-6">{children}</div>
    </div>
  </div>
);

export default function ReadingReviewPage() {
  const router = useRouter();
  const { id, attempt } = router.query as { id?: string; attempt?: string };

  const [paper, setPaper] = useState<ReadingPaper | null>(null);
  const [att, setAtt] = useState<Attempt | null>(null);
  const [expanded, setExpanded] = useState<Record<string, boolean>>({});

  useEffect(() => { if (!id) return; (async () => setPaper(await loadPaper(id)))(); }, [id]);
  useEffect(() => {
    if (!attempt) return;
    let cancelled = false;
    (async () => {
      try {
        const res = await fetch(`/api/mock/reading/result?attemptId=${encodeURIComponent(attempt)}`);
        if (!res.ok) throw new Error('Failed to load attempt');
        const json = (await res.json()) as MockReadingResultResponse;
        if (!json.ok) throw new Error(json.error || 'Failed to load attempt');
        if (cancelled) return;
        const attemptData = json.attempt;
        setAtt({
          id: attemptData.id,
          answers: attemptData.answers ?? {},
          correct: attemptData.correct,
          total: attemptData.total,
          percentage: attemptData.percentage,
          submittedAt: attemptData.submittedAt ?? null,
          band: attemptData.band,
          durationSec: attemptData.durationSec,
        });
        setMeta({
          xpAwarded: json.xp.awarded,
          xpTotal: json.xp.total,
          xpRequired: json.xp.required,
          xpPercent: json.xp.percent,
          targetBand: json.xp.targetBand,
          streak: json.streak?.current ?? 0,
        });
        return;
      } catch (error) {
        console.warn('[review/reading] attempt fetch failed', error);
      }

      try {
        const raw = localStorage.getItem(`read:attempt-res:${attempt}`);
        if (!raw) return;
        const parsed = JSON.parse(raw);
        const answers = parsed.answers || {};
        const flat: Q[] = (parsed.paper?.passages ?? []).flatMap((p: any) => p.questions);
        const total = flat.length;
        let correct = 0;
        for (const q of flat) if ((answers[q.id] ?? '').trim().toLowerCase() === (q.answer ?? '').trim().toLowerCase()) correct++;
        const band = readingBandFromRaw(correct, Math.max(1, total));
        if (cancelled) return;
        setAtt({
          id: attempt,
          answers,
          correct,
          total,
          percentage: Math.round((correct / Math.max(1, total)) * 100),
          submittedAt: new Date().toISOString(),
          band,
          durationSec: 0,
        });
        const xpInfo = computeReadingMockXp(correct, Math.max(1, total), 0);
        const targetBand = resolveTargetBand(band);
        const required = xpRequiredForBand(targetBand);
        const percent = xpProgressPercent(xpInfo.xp, required);
        setMeta({
          xpAwarded: xpInfo.xp,
          xpTotal: xpInfo.xp,
          xpRequired: required,
          xpPercent: percent,
          targetBand,
          streak: 0,
        });
      } catch (error) {
        console.warn('[review/reading] local fallback failed', error);
      }
    })();

    return () => {
      cancelled = true;
    };
  }, [attempt]);

  const flatQs = useMemo(() => paper?.passages.flatMap((p) => p.questions) ?? [], [paper]);

  const statsByType = useMemo(() => {
    if (!paper || !att) return [];
    const map: Record<string, { correct: number; total: number }> = {};
    for (const q of flatQs) {
      const key = q.type;
      map[key] ??= { correct: 0, total: 0 };
      map[key].total++;
      const ok = (att.answers?.[q.id] ?? '').trim().toLowerCase() === (q.answer ?? '').trim().toLowerCase();
      if (ok) map[key].correct++;
    }
    return Object.entries(map).map(([type, { correct, total }]) => ({ type, correct, total, pct: Math.round((correct / total) * 100) }));
  }, [paper, att, flatQs]);

  const toggleExplanation = useCallback((qid: string) => {
    setExpanded((prev) => ({ ...prev, [qid]: !prev[qid] }));
  }, []);

  if (!paper || !att) return <Shell title="Review — Loading…"><div className="rounded-2xl border border-border p-4">Loading…</div></Shell>;

  return (
    <Shell
      title={`Review — ${paper.title}`}
      right={(
        <div className="rounded-full border border-border px-3 py-1 text-small">
          Band {att.band.toFixed(1)} • {att.correct}/{att.total} ({att.percentage}%)
        </div>
      )}
    >
      {meta ? (
        <section className="rounded-2xl border border-border bg-background/60 p-4">
          <div className="flex flex-col gap-4 lg:flex-row lg:items-center lg:justify-between">
            <div>
              <p className="text-caption uppercase tracking-wide text-muted-foreground">
                Toward Band {meta.targetBand.toFixed(1)}
              </p>
              <h2 className="text-h4 font-semibold text-foreground">
                +{meta.xpAwarded} XP from this mock
              </h2>
              <p className="text-small text-muted-foreground">
                Total {totalLabel} XP • {percentLabel}% complete
                {meta.streak > 0 ? ` • Streak ${meta.streak} day${meta.streak === 1 ? '' : 's'}` : ''}
              </p>
            </div>
            <div className="w-full lg:max-w-sm">
              <ProgressBar value={percentLabel} ariaLabel="Band progress" />
              <p className="mt-2 text-caption text-muted-foreground">
                {submittedAt
                  ? `Submitted ${submittedAt.toLocaleString(undefined, { month: 'short', day: 'numeric', hour: '2-digit', minute: '2-digit' })}`
                  : 'Submission time unavailable'}
              </p>
            </div>
          </div>
        </section>
      ) : null}

      <section className="rounded-2xl border border-border p-4">
        <h2 className="mb-2 text-body font-semibold">Performance by question type</h2>
        <div className="grid gap-2 sm:grid-cols-2 md:grid-cols-3">
          {statsByType.map((s) => (
            <div key={s.type} className="rounded-lg border border-border p-3 text-small">
              <div className="font-medium">{labelType(s.type)}</div>
              <div className="text-foreground/80">{s.correct}/{s.total} correct • {s.pct}%</div>
            </div>
          ))}
        </div>
      </section>

      <section className="rounded-2xl border border-border p-4">
        <h2 className="mb-2 text-body font-semibold">Answers & explanations</h2>
        <div className="grid gap-3">
          {flatQs.map((q, idx) => {
            const given = (att.answers?.[q.id] ?? '').trim();
            const ok = given.toLowerCase() === (q.answer ?? '').trim().toLowerCase();
            const panelId = `ai-exp-${q.id}`;
            const isOpen = Boolean(expanded[q.id]);
            return (
              <div key={q.id} className="rounded-lg border border-border p-3">
                <div className="mb-1 text-small text-foreground/80">Q{idx + 1}. {q.prompt || q.id}</div>
                <div className="text-small">
                  <span className={`rounded px-2 py-0.5 text-background ${ok ? 'bg-primary' : 'bg-border'}`}>{ok ? 'Correct' : 'Wrong'}</span>
                  <span className="ml-3">Your answer: <strong>{given || '—'}</strong></span>
                  {!ok && <span className="ml-3">Correct: <strong>{q.answer}</strong></span>}
                </div>
                {q.explanation && (
                  <div className="mt-3">
                    <button
                      type="button"
                      onClick={() => toggleExplanation(q.id)}
                      aria-expanded={isOpen}
                      aria-controls={panelId}
                      className="flex items-center gap-2 text-small font-medium text-primary hover:text-primary/80"
                    >
                      <span>{isOpen ? 'Hide AI explanation' : 'Show AI explanation'}</span>
                      <span className={`inline-block text-xs transition-transform duration-200 ${isOpen ? 'rotate-180' : ''}`} aria-hidden>
                        ▾
                      </span>
                    </button>
                    {isOpen && (
                      <div
                        id={panelId}
                        className="mt-2 rounded-lg border border-dashed border-border/70 bg-foreground/5 p-3 text-small text-foreground/80"
                      >
                        <p className="whitespace-pre-wrap leading-6">{q.explanation}</p>
                      </div>
                    )}
                  </div>
                )}
              </div>
            );
          })}
        </div>
      </section>

      <div className="flex items-center justify-between">
        <Link href="/reading" className="text-small underline underline-offset-4">Try another reading</Link>
        <Link href="/dashboard" className="rounded-xl border border-border px-4 py-2 hover:border-primary">Go to dashboard</Link>
      </div>
    </Shell>
  );
}
const labelType = (t: string) => t === 'tfng' ? 'True/False/Not Given' : t === 'yynn' ? 'Yes/No/Not Given' : t === 'heading' ? 'Headings' : t === 'match' ? 'Matching' : t === 'mcq' ? 'Multiple Choice' : 'Gap Fill';
>>>>>>> 580ebc17
<|MERGE_RESOLUTION|>--- conflicted
+++ resolved
@@ -1,6 +1,3 @@
-<<<<<<< HEAD
-export { default } from '@/features/mock-reading/ReadingReviewView';
-=======
 import React, { useCallback, useEffect, useMemo, useState } from 'react';
 import Link from 'next/link';
 import { useRouter } from 'next/router';
@@ -40,7 +37,10 @@
 };
 
 const loadPaper = async (id: string): Promise<ReadingPaper> => {
-  try { const mod = await import(`@/data/reading/${id}.json`); return mod.default as ReadingPaper; } catch {
+  try { 
+    const mod = await import(`@/data/reading/${id}.json`); 
+    return mod.default as ReadingPaper; 
+  } catch {
     return {
       id: 'sample-001',
       title: 'Reading Sample 001',
@@ -74,12 +74,16 @@
 export default function ReadingReviewPage() {
   const router = useRouter();
   const { id, attempt } = router.query as { id?: string; attempt?: string };
-
   const [paper, setPaper] = useState<ReadingPaper | null>(null);
   const [att, setAtt] = useState<Attempt | null>(null);
+  const [meta, setMeta] = useState<ResultMeta | null>(null);
   const [expanded, setExpanded] = useState<Record<string, boolean>>({});
 
-  useEffect(() => { if (!id) return; (async () => setPaper(await loadPaper(id)))(); }, [id]);
+  useEffect(() => { 
+    if (!id) return; 
+    (async () => setPaper(await loadPaper(id)))(); 
+  }, [id]);
+
   useEffect(() => {
     if (!attempt) return;
     let cancelled = false;
@@ -176,6 +180,10 @@
     setExpanded((prev) => ({ ...prev, [qid]: !prev[qid] }));
   }, []);
 
+  const totalLabel = meta?.xpTotal ?? 0;
+  const percentLabel = meta?.xpPercent ?? 0;
+  const submittedAt = att?.submittedAt ? new Date(att.submittedAt) : null;
+
   if (!paper || !att) return <Shell title="Review — Loading…"><div className="rounded-2xl border border-border p-4">Loading…</div></Shell>;
 
   return (
@@ -195,89 +203,108 @@
                 Toward Band {meta.targetBand.toFixed(1)}
               </p>
               <h2 className="text-h4 font-semibold text-foreground">
-                +{meta.xpAwarded} XP from this mock
+                +{meta.xpAwarded} XP earned
               </h2>
               <p className="text-small text-muted-foreground">
-                Total {totalLabel} XP • {percentLabel}% complete
-                {meta.streak > 0 ? ` • Streak ${meta.streak} day${meta.streak === 1 ? '' : 's'}` : ''}
+                {totalLabel} XP total • {percentLabel}% to Band {meta.targetBand.toFixed(1)}
               </p>
             </div>
-            <div className="w-full lg:max-w-sm">
-              <ProgressBar value={percentLabel} ariaLabel="Band progress" />
-              <p className="mt-2 text-caption text-muted-foreground">
-                {submittedAt
-                  ? `Submitted ${submittedAt.toLocaleString(undefined, { month: 'short', day: 'numeric', hour: '2-digit', minute: '2-digit' })}`
-                  : 'Submission time unavailable'}
-              </p>
+            <div className="w-full max-w-md">
+              <ProgressBar value={meta.xpPercent} label={`${percentLabel}%`} />
             </div>
           </div>
+          {meta.streak > 1 ? (
+            <p className="mt-3 text-small text-foreground/80">
+              🔥 {meta.streak}-test streak! Keep practicing to boost your band.
+            </p>
+          ) : null}
         </section>
       ) : null}
-
-      <section className="rounded-2xl border border-border p-4">
-        <h2 className="mb-2 text-body font-semibold">Performance by question type</h2>
-        <div className="grid gap-2 sm:grid-cols-2 md:grid-cols-3">
-          {statsByType.map((s) => (
-            <div key={s.type} className="rounded-lg border border-border p-3 text-small">
-              <div className="font-medium">{labelType(s.type)}</div>
-              <div className="text-foreground/80">{s.correct}/{s.total} correct • {s.pct}%</div>
+      <section className="rounded-2xl border border-border bg-background/60 p-4">
+        <h2 className="text-h4 font-semibold">Performance by question type</h2>
+        <div className="mt-3 grid gap-3 sm:grid-cols-2 lg:grid-cols-3">
+          {statsByType.map(({ type, correct, total, pct }) => (
+            <div key={type} className="rounded-lg border border-border bg-background/80 p-3">
+              <p className="text-small font-medium capitalize">{type}</p>
+              <p className="text-caption text-muted-foreground">
+                {correct}/{total} correct ({pct}%)
+              </p>
             </div>
           ))}
         </div>
       </section>
-
-      <section className="rounded-2xl border border-border p-4">
-        <h2 className="mb-2 text-body font-semibold">Answers & explanations</h2>
-        <div className="grid gap-3">
-          {flatQs.map((q, idx) => {
-            const given = (att.answers?.[q.id] ?? '').trim();
-            const ok = given.toLowerCase() === (q.answer ?? '').trim().toLowerCase();
-            const panelId = `ai-exp-${q.id}`;
-            const isOpen = Boolean(expanded[q.id]);
-            return (
-              <div key={q.id} className="rounded-lg border border-border p-3">
-                <div className="mb-1 text-small text-foreground/80">Q{idx + 1}. {q.prompt || q.id}</div>
-                <div className="text-small">
-                  <span className={`rounded px-2 py-0.5 text-background ${ok ? 'bg-primary' : 'bg-border'}`}>{ok ? 'Correct' : 'Wrong'}</span>
-                  <span className="ml-3">Your answer: <strong>{given || '—'}</strong></span>
-                  {!ok && <span className="ml-3">Correct: <strong>{q.answer}</strong></span>}
-                </div>
-                {q.explanation && (
-                  <div className="mt-3">
-                    <button
-                      type="button"
-                      onClick={() => toggleExplanation(q.id)}
-                      aria-expanded={isOpen}
-                      aria-controls={panelId}
-                      className="flex items-center gap-2 text-small font-medium text-primary hover:text-primary/80"
-                    >
-                      <span>{isOpen ? 'Hide AI explanation' : 'Show AI explanation'}</span>
-                      <span className={`inline-block text-xs transition-transform duration-200 ${isOpen ? 'rotate-180' : ''}`} aria-hidden>
-                        ▾
-                      </span>
-                    </button>
-                    {isOpen && (
-                      <div
-                        id={panelId}
-                        className="mt-2 rounded-lg border border-dashed border-border/70 bg-foreground/5 p-3 text-small text-foreground/80"
-                      >
-                        <p className="whitespace-pre-wrap leading-6">{q.explanation}</p>
+      <section className="space-y-4">
+        <h2 className="text-h4 font-semibold">Your answers</h2>
+        {paper.passages.map((passage) => (
+          <div key={passage.id} className="rounded-2xl border border-border bg-background/60 p-4">
+            <h3 className="text-h5 font-semibold">{passage.title}</h3>
+            <div className="mt-3 space-y-3">
+              {passage.questions.map((q, idx) => {
+                const userAnswer = att.answers[q.id] ?? '';
+                const isCorrect = userAnswer.trim().toLowerCase() === q.answer.trim().toLowerCase();
+                const showExplanation = expanded[q.id];
+                return (
+                  <div
+                    key={q.id}
+                    className={`rounded-lg border p-3 ${isCorrect ? 'border-success/60 bg-success/10' : 'border-danger/60 bg-danger/10'}`}
+                  >
+                    <div className="flex items-start justify-between gap-3">
+                      <div className="flex-1">
+                        <p className="text-caption font-semibold uppercase tracking-wide text-muted-foreground">
+                          Question {idx + 1}
+                        </p>
+                        <p className="text-small font-medium">{q.prompt || q.id}</p>
                       </div>
-                    )}
+                      <div className="text-caption font-medium">
+                        {isCorrect ? '✅ Correct' : '❌ Incorrect'}
+                      </div>
+                    </div>
+                    <div className="mt-2 grid grid-cols-[auto,1fr] gap-x-4 gap-y-1 text-small">
+                      <span className="text-muted-foreground">Your answer:</span>
+                      <span>{userAnswer || '—'}</span>
+                      <span className="text-muted-foreground">Correct answer:</span>
+                      <span>{q.answer}</span>
+                    </div>
+                    {q.explanation ? (
+                      <div className="mt-3">
+                        <button
+                          type="button"
+                          onClick={() => toggleExplanation(q.id)}
+                          className="text-small text-primary underline underline-offset-4 hover:text-primary/80"
+                        >
+                          {showExplanation ? 'Hide explanation' : 'Show explanation'}
+                        </button>
+                        {showExplanation ? (
+                          <p className="mt-2 text-small text-foreground/80">{q.explanation}</p>
+                        ) : null}
+                      </div>
+                    ) : null}
                   </div>
-                )}
-              </div>
-            );
-          })}
+                );
+              })}
+            </div>
+          </div>
+        ))}
+      </section>
+      <section className="flex flex-wrap items-center justify-between gap-3">
+        <p className="text-small text-muted-foreground">
+          {submittedAt ? `Submitted ${submittedAt.toLocaleString()}` : 'Completed recently'}
+        </p>
+        <div className="flex gap-3">
+          <Link
+            href={`/mock/reading/${id}`}
+            className="rounded-full border border-border px-4 py-2 text-small text-foreground hover:bg-background/80"
+          >
+            Retake test
+          </Link>
+          <Link
+            href="/reading"
+            className="rounded-full bg-primary px-4 py-2 text-small font-semibold text-background hover:opacity-90"
+          >
+            Try another test
+          </Link>
         </div>
       </section>
-
-      <div className="flex items-center justify-between">
-        <Link href="/reading" className="text-small underline underline-offset-4">Try another reading</Link>
-        <Link href="/dashboard" className="rounded-xl border border-border px-4 py-2 hover:border-primary">Go to dashboard</Link>
-      </div>
     </Shell>
   );
-}
-const labelType = (t: string) => t === 'tfng' ? 'True/False/Not Given' : t === 'yynn' ? 'Yes/No/Not Given' : t === 'heading' ? 'Headings' : t === 'match' ? 'Matching' : t === 'mcq' ? 'Multiple Choice' : 'Gap Fill';
->>>>>>> 580ebc17
+}