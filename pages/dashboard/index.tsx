--- conflicted
+++ resolved
@@ -1,9 +1,9 @@
 // pages/dashboard/index.tsx
-
 import React, { useEffect, useMemo, useState } from 'react';
 import Link from 'next/link';
 import { useRouter } from 'next/router';
 import Image from 'next/image';
+import dynamic from 'next/dynamic';
 
 import { Container } from '@/components/design-system/Container';
 import { Card } from '@/components/design-system/Card';
@@ -11,34 +11,36 @@
 import { Badge } from '@/components/design-system/Badge';
 import { Alert } from '@/components/design-system/Alert';
 import { StreakIndicator } from '@/components/design-system/StreakIndicator';
-import { badges } from '@/data/badges';
 
 import { supabaseBrowser } from '@/lib/supabaseBrowser';
+import { getDayKeyInTZ } from '@/lib/streak';
+
 import { ReadingStatsCard } from '@/components/reading/ReadingStatsCard';
 import QuickDrillButton from '@/components/quick/QuickDrillButton';
 import { VocabularySpotlightFeature } from '@/components/feature/VocabularySpotlight';
 import { StreakCounter } from '@/components/streak/StreakCounter';
-
 import { useStreak } from '@/hooks/useStreak';
-import { getDayKeyInTZ } from '@/lib/streak';
 import { useSignedAvatar } from '@/hooks/useSignedAvatar';
-import dynamic from 'next/dynamic';
+
 const StudyCalendar = dynamic(() => import('@/components/feature/StudyCalendar'), { ssr: false });
 import GoalRoadmap from '@/components/feature/GoalRoadmap';
 import GapToGoal from '@/components/visa/GapToGoal';
-import type { Profile, AIPlan } from '@/types/profile';
+
 import { SavedItems } from '@/components/dashboard/SavedItems';
 import ShareLinkCard from '@/components/dashboard/ShareLinkCard';
 import WhatsAppOptIn from '@/components/dashboard/WhatsAppOptIn';
 import JoinWeeklyChallengeCard from '@/components/dashboard/JoinWeeklyChallengeCard';
 import ChallengeSpotlightCard from '@/components/dashboard/ChallengeSpotlightCard';
 import DashboardSidebar from '@/components/navigation/DashboardSidebar';
+
+import type { Profile, AIPlan } from '@/types/profile';
 import type { SubscriptionTier } from '@/lib/navigation/types';
 import type { ChallengeTaskStatus } from '@/types/challenge';
-import DailyWeeklyChallenges from '@/components/dashboard/DailyWeeklyChallenges';
+import { badges } from '@/data/badges';
 
 export default function Dashboard() {
   const router = useRouter();
+
   const [loading, setLoading] = useState(true);
   const [profile, setProfile] = useState<Profile | null>(null);
   const [needsSetup, setNeedsSetup] = useState(false);
@@ -50,7 +52,7 @@
     progress: Record<string, ChallengeTaskStatus> | null;
   } | null>(null);
 
-  // Hook now exposes: nextRestart + shields + claimShield + useShield
+  // Streak hooks (AI habit loop)
   const {
     current: streak,
     longest,
@@ -73,28 +75,25 @@
     }
   };
 
+  // Auth + profile bootstrap
   useEffect(() => {
     let cancelled = false;
-
     (async () => {
       try {
-        // Handle OAuth callback on first load
         if (typeof window !== 'undefined') {
           const url = window.location.href;
           if (url.includes('code=') || url.includes('access_token=')) {
-            const { error } = await supabaseBrowser.auth.exchangeCodeForSession(url);
+            const supabase = supabaseBrowser();
+            const { error } = await supabase.auth.exchangeCodeForSession(url);
             if (!error) {
               await router.replace('/dashboard');
-              // continue to load dashboard normally
             }
           }
         }
 
-        const {
-          data: { session },
-        } = await supabaseBrowser.auth.getSession();
-
-        const authUser = session?.user ?? null;
+        const supabase = supabaseBrowser();
+        const { data: sessionRes } = await supabase.auth.getSession();
+        const authUser = sessionRes.session?.user ?? null;
         setSessionUserId(authUser?.id ?? null);
 
         if (!authUser) {
@@ -102,8 +101,8 @@
           return;
         }
 
-        // Load (or create minimal) profile
-        const { data, error } = await supabaseBrowser
+        // Load or create minimal profile
+        const { data, error } = await supabase
           .from('profiles')
           .select('*')
           .eq('user_id', authUser.id)
@@ -111,40 +110,27 @@
 
         if (cancelled) return;
 
-        if (error) {
-          console.error('[dashboard] profile load error:', error);
-          setLoading(false);
-          return;
-        }
-
-        let p = data as Profile | null;
-
-        // If the profile row doesn't exist yet, create a minimal one so we don't bounce
+        let p = (data as Profile | null) ?? null;
+
         if (!p) {
           const minimal = {
             user_id: authUser.id,
             email: authUser.email,
             preferred_language: 'en',
             onboarding_complete: false,
-          } as any;
-
-          const { data: created, error: insertErr } = await supabaseBrowser
+          } as Partial<Profile>;
+
+          const { data: created, error: insertErr } = await supabase
             .from('profiles')
             .insert(minimal)
             .select('*')
             .single();
 
-          if (insertErr) {
-            console.error('[dashboard] profile insert error:', insertErr);
-          } else {
-            p = created as Profile;
-          }
+          if (!insertErr) p = created as Profile;
         }
 
-        // Determine if onboarding is incomplete WITHOUT redirecting
         const draftFlag = (p as any)?.draft === true;
         const explicitIncomplete = (p as any)?.onboarding_complete === false;
-        // Heuristic fallback (if schema doesn't have flags)
         const heuristicIncomplete =
           (p as any)?.onboarding_complete == null &&
           (!p?.full_name || !p?.preferred_language);
@@ -154,6 +140,7 @@
         setProfile(p ?? null);
         setLoading(false);
       } catch (e) {
+        // eslint-disable-next-line no-console
         console.error('[dashboard] fatal load error:', e);
         if (!cancelled) setLoading(false);
       }
@@ -164,6 +151,7 @@
     };
   }, [router]);
 
+  // Challenge enrollment
   useEffect(() => {
     if (!sessionUserId) {
       setChallengeEnrollment(null);
@@ -176,9 +164,10 @@
 
     (async () => {
       try {
-        const { data, error } = await supabaseBrowser
+        const supabase = supabaseBrowser();
+        const { data, error } = await supabase
           .from('challenge_enrollments')
-          .select('cohort, progress, enrolled_at')
+          .select('cohort,progress,enrolled_at')
           .eq('user_id', sessionUserId)
           .order('enrolled_at', { ascending: false })
           .limit(1);
@@ -186,6 +175,7 @@
         if (cancelled) return;
 
         if (error) {
+          // eslint-disable-next-line no-console
           console.error('[dashboard] challenge enrollment fetch error:', error);
           setChallengeEnrollment(null);
         } else {
@@ -200,6 +190,7 @@
           }
         }
       } catch (err) {
+        // eslint-disable-next-line no-console
         console.error('[dashboard] challenge enrollment error:', err);
         if (!cancelled) setChallengeEnrollment(null);
       } finally {
@@ -212,13 +203,12 @@
     };
   }, [sessionUserId]);
 
+  // First-run tip
   useEffect(() => {
-    if (typeof window !== 'undefined') {
-      const dismissed = localStorage.getItem('dashboardTipsDismissed');
-      if (!dismissed) setShowTips(true);
-    }
+    if (typeof window === 'undefined') return;
+    const dismissed = localStorage.getItem('dashboardTipsDismissed');
+    if (!dismissed) setShowTips(true);
   }, []);
-
   const dismissTips = () => {
     setShowTips(false);
     if (typeof window !== 'undefined') {
@@ -226,6 +216,7 @@
     }
   };
 
+  // Auto-complete today’s streak if needed
   useEffect(() => {
     if (streakLoading) return;
     const today = getDayKeyInTZ();
@@ -234,28 +225,80 @@
     }
   }, [streakLoading, lastDayKey, completeToday]);
 
+  // Avatar
   const { signedUrl: profileAvatarUrl } = useSignedAvatar(profile?.avatar_url ?? null);
 
-  const loadingSkeleton = (
-    <section className="py-24 bg-lightBg dark:bg-gradient-to-br dark:from-dark/80 dark:to-darker/90">
-      <Container>
-        <div className="grid gap-6 md:grid-cols-3">
-          {[...Array(3)].map((_, i) => (
-            <Card key={i} className="p-6 rounded-ds-2xl">
-              <div className="animate-pulse h-6 w-40 bg-gray-2 00 dark:bg-white/10 rounded" />
-              <div className="mt-4 animate-pulse h-24 bg-muted dark:bg-white/10 rounded" />
-            </Card>
-          ))}
-        </div>
-      </Container>
-    </section>
-  );
-
+  // Loading skeleton
+  if (loading) {
+    return (
+      <section className="py-24 bg-lightBg dark:bg-gradient-to-br dark:from-dark/80 dark:to-darker/90">
+        <Container>
+          <div className="grid gap-6 md:grid-cols-3">
+            {[...Array(3)].map((_, i) => (
+              <Card key={i} className="p-6 rounded-ds-2xl">
+                <div className="h-6 w-40 rounded bg-border animate-pulse" />
+                <div className="mt-4 h-24 w-full rounded bg-border animate-pulse" />
+              </Card>
+            ))}
+          </div>
+        </Container>
+      </section>
+    );
+  }
+
+  // Derived plan & targets
   const ai: AIPlan = (profile?.ai_recommendation ?? {}) as AIPlan;
   const subscriptionTier: SubscriptionTier = (profile?.tier as SubscriptionTier | undefined) ?? 'free';
+
   const earnedBadges = [...badges.streaks, ...badges.milestones, ...badges.community];
   const topBadges = earnedBadges.slice(0, 3);
 
+  const sessionMixEntries = useMemo(() => {
+    const fallbackPrefs = (profile?.study_prefs as string[] | undefined) ?? [];
+    const mixSource =
+      ai.sessionMix && ai.sessionMix.length > 0
+        ? ai.sessionMix
+        : (ai.sequence ?? fallbackPrefs).map((skill) => ({ skill, topic: '' }));
+
+    return Array.isArray(mixSource) ? mixSource.slice(0, 4) : [];
+  }, [ai.sessionMix, ai.sequence, profile?.study_prefs]);
+
+  const focusTopics = useMemo(() => {
+    const declaredTopics = (profile?.focus_topics as string[] | null) ?? null;
+    if (Array.isArray(declaredTopics) && declaredTopics.length) {
+      return declaredTopics.slice(0, 3);
+    }
+    const topicCandidates = (ai.sessionMix ?? [])
+      .map((entry) => entry.topic)
+      .filter((topic): topic is string => Boolean(topic));
+    return topicCandidates.slice(0, 3);
+  }, [ai.sessionMix, profile?.focus_topics]);
+
+  const goalBand =
+    typeof profile?.goal_band === 'number'
+      ? profile.goal_band
+      : (typeof ai.suggestedGoal === 'number' ? ai.suggestedGoal : null);
+
+  const englishLevel = profile?.english_level ?? null;
+  const targetStudyTime = profile?.time_commitment || '1–2h/day';
+  const dailyQuota = ai.dailyQuota ?? profile?.daily_quota_goal ?? null;
+
+  const examDate = useMemo(() => {
+    if (!profile?.exam_date) return null;
+    const parsed = new Date(profile.exam_date);
+    return Number.isNaN(parsed.getTime()) ? null : parsed;
+  }, [profile?.exam_date]);
+
+  const daysUntilExam = useMemo(() => {
+    if (!examDate) return null;
+    const today = new Date();
+    const startOfToday = new Date(today.getFullYear(), today.getMonth(), today.getDate());
+    const diffMs = examDate.getTime() - startOfToday.getTime();
+    const diffDays = Math.ceil(diffMs / (1000 * 60 * 60 * 24));
+    return diffDays >= 0 ? diffDays : 0;
+  }, [examDate]);
+
+  // Goal-linked summary cards
   type SummaryCard = {
     id: string;
     title: string;
@@ -265,47 +308,6 @@
     secondaryCta?: { label: string; href: string };
     supporting?: React.ReactNode;
   };
-
-  const sessionMixEntries = useMemo(() => {
-    const fallbackPrefs = profile?.study_prefs ?? [];
-    const mixSource =
-      ai.sessionMix && ai.sessionMix.length > 0
-        ? ai.sessionMix
-        : (ai.sequence ?? fallbackPrefs).map((skill) => ({ skill, topic: '' }));
-
-    return mixSource.slice(0, 4);
-  }, [ai.sessionMix, ai.sequence, profile?.study_prefs]);
-
-  const focusTopics = useMemo(() => {
-    const declaredTopics = (profile?.focus_topics as string[] | null) ?? null;
-    if (declaredTopics && declaredTopics.length) {
-      return declaredTopics.slice(0, 3);
-    }
-
-    const topicCandidates = (ai.sessionMix ?? [])
-      .map((entry) => entry.topic)
-      .filter((topic): topic is string => Boolean(topic));
-
-    return topicCandidates.slice(0, 3);
-  }, [ai.sessionMix, profile?.focus_topics]);
-
-  const goalBand = typeof profile?.goal_band === 'number' ? profile.goal_band : ai.suggestedGoal ?? null;
-  const englishLevel = profile?.english_level ?? null;
-  const targetStudyTime = profile?.time_commitment || '1–2h/day';
-  const dailyQuota = ai.dailyQuota ?? profile?.daily_quota_goal ?? null;
-  const examDate = useMemo(() => {
-    if (!profile?.exam_date) return null;
-    const parsed = new Date(profile.exam_date);
-    return Number.isNaN(parsed.getTime()) ? null : parsed;
-  }, [profile?.exam_date]);
-  const daysUntilExam = useMemo(() => {
-    if (!examDate) return null;
-    const today = new Date();
-    const startOfToday = new Date(today.getFullYear(), today.getMonth(), today.getDate());
-    const diffMs = examDate.getTime() - startOfToday.getTime();
-    const diffDays = Math.ceil(diffMs / (1000 * 60 * 60 * 24));
-    return diffDays >= 0 ? diffDays : 0;
-  }, [examDate]);
 
   const summaryCards: SummaryCard[] = useMemo(() => {
     const cards: SummaryCard[] = [
@@ -380,108 +382,32 @@
         primaryCta: { label: 'View checklist', href: '/mock-tests' },
         secondaryCta: { label: 'Manage calendar', href: '#study-calendar' },
         supporting: (
-          <div className="text-small text-muted-foreground">
-            Exam date: {examDate.toLocaleDateString()}
-          </div>
+          <div className="text-small text-muted-foreground">Exam date: {examDate.toLocaleDateString()}</div>
         ),
       });
     }
 
     return cards;
   }, [dailyQuota, daysUntilExam, englishLevel, examDate, focusTopics, goalBand, sessionMixEntries, targetStudyTime]);
-
-  if (loading) {
-    return loadingSkeleton;
-  }
-
-  type SummaryCard = {
-    title: string;
-    value: string;
-    caption: string;
-    ctaLabel: string;
-    ctaHref: string;
-    renderExtra?: React.ReactNode;
-  };
-
-  const sessionMixEntries = (ai.sessionMix && ai.sessionMix.length > 0
-    ? ai.sessionMix
-    : (ai.sequence ?? prefs).map((skill) => ({ skill, topic: '' })))
-    .slice(0, 4);
-
-  const focusTopics = ((profile?.focus_topics ?? []).length
-    ? (profile?.focus_topics as string[])
-    : (ai.sessionMix ?? [])
-        .map((entry) => entry.topic)
-        .filter((topic): topic is string => Boolean(topic)))
-    .slice(0, 3);
-
-  const summaryCards: SummaryCard[] = [
-    {
-      title: 'Goal Band',
-      value: profile?.goal_band?.toFixed?.(1) ?? (ai.suggestedGoal?.toFixed?.(1) || '—'),
-      caption: profile?.english_level ? `Current level: ${profile.english_level}` : 'Define the score you are aiming for.',
-      ctaLabel: profile?.goal_band ? 'Adjust goal' : 'Set goal',
-      ctaHref: '/profile/setup',
-      renderExtra: profile?.english_level ? (
-        <div className="mt-3">
-          <Badge variant="info" size="sm">{profile.english_level}</Badge>
-        </div>
-      ) : undefined,
-    },
-    {
-      title: 'ETA to Goal',
-      value: ai.etaWeeks ? `${ai.etaWeeks} wk` : '—',
-      caption: `Stay on track with ${profile?.time_commitment || '1–2h/day'} of focused study.`,
-      ctaLabel: 'View study plan',
-      ctaHref: '/study-plan',
-    },
-    {
-      title: 'Session mix',
-      value: sessionMixEntries.length ? `${sessionMixEntries[0]?.skill ?? 'Customised'} first` : '—',
-      caption: 'Follow this sequence to close the biggest gaps.',
-      ctaLabel: 'See practice path',
-      ctaHref: '/learning',
-      renderExtra: (
-        <div className="mt-3 flex flex-wrap gap-2">
-          {sessionMixEntries.map((entry, index) => (
-            <Badge key={`${entry.skill}-${entry.topic || index}`} size="sm">
-              {entry.topic ? `${entry.skill} • ${entry.topic}` : entry.skill}
-            </Badge>
-          ))}
-        </div>
-      ),
-    },
-    {
-      title: 'Daily quota',
-      value: `${ai.dailyQuota ?? profile?.daily_quota_goal ?? '—'} sessions`,
-      caption: 'Complete these each day to protect your streak.',
-      ctaLabel: 'Track progress',
-      ctaHref: '/progress',
-      renderExtra: (
-        <div className="mt-3 flex flex-wrap gap-2">
-          {focusTopics.map((topic) => (
-            <Badge key={topic} variant="secondary" size="sm" className="capitalize">
-              {topic}
-            </Badge>
-          ))}
-        </div>
-      ),
-    },
-  ];
 
   return (
     <section className="py-24 bg-lightBg dark:bg-gradient-to-br dark:from-dark/80 dark:to-darker/90">
       <Container>
         <div className="flex flex-col gap-8 lg:flex-row">
           <DashboardSidebar subscriptionTier={subscriptionTier} />
+
           <div className="flex-1 space-y-8">
             {/* Setup banner instead of redirect */}
             {needsSetup && (
               <Alert variant="warning" className="mb-6">
                 <div className="flex flex-wrap items-center justify-between gap-4">
                   <div>
-                    <div className="font-medium">Complete your profile to unlock a personalized plan.</div>
-                    <div className="text-small opacity-80">It only takes a minute—target band, exam date and study prefs.</div>
+                    <div className="font-medium">
+                      Complete your profile to unlock a personalized plan.
+                    </div>
+                    <div className="text-small opacity-80">
+                      It only takes a minute—target band, exam date and study prefs.
+                    </div>
                   </div>
                   <Link href="/profile/setup" className="shrink-0">
                     <Button variant="secondary" className="rounded-ds-xl">
@@ -492,6 +418,7 @@
               </Alert>
             )}
 
+            {/* Header */}
             <div className="flex flex-col gap-6 md:flex-row md:items-center md:justify-between">
               <div className="flex items-start gap-4">
                 {profileAvatarUrl ? (
@@ -511,6 +438,7 @@
                       .join('') || 'L'}
                   </div>
                 )}
+
                 <div className="space-y-2">
                   <div>
                     <h1 className="font-slab text-display text-gradient-primary">
@@ -520,6 +448,7 @@
                       Every module below is wired into your IELTS goal—choose where to dive in next.
                     </p>
                   </div>
+
                   <div className="flex flex-wrap items-center gap-2 text-small text-muted-foreground">
                     <span>Preferred language: {(profile?.preferred_language ?? 'en').toUpperCase()}</span>
                     {typeof goalBand === 'number' ? (
@@ -535,7 +464,11 @@
               <div className="flex flex-col items-start gap-3 md:items-end">
                 <div className="flex flex-wrap items-center gap-3">
                   <StreakIndicator value={streak} />
-                  {streak >= 7 && <Badge variant="success" size="sm">🔥 {streak}-day streak!</Badge>}
+                  {streak >= 7 && (
+                    <Badge variant="success" size="sm">
+                      🔥 {streak}-day streak!
+                    </Badge>
+                  )}
                   <Badge size="sm">🛡 {shields}</Badge>
                   <Button onClick={claimShield} variant="secondary" className="rounded-ds-xl">
                     Claim Shield
@@ -546,6 +479,7 @@
                     </Button>
                   )}
                 </div>
+
                 {topBadges.length ? (
                   <div className="flex flex-wrap items-center gap-2 text-2xl">
                     {topBadges.map((meta) => (
@@ -555,13 +489,14 @@
                     ))}
                   </div>
                 ) : null}
+
                 <Button onClick={handleShare} variant="ghost" size="sm" className="rounded-ds-xl">
                   Share progress
                 </Button>
               </div>
             </div>
 
-<<<<<<< HEAD
+            {/* Streak panel */}
             <div id="streak-panel">
               <StreakCounter current={streak} longest={longest} loading={streakLoading} shields={shields} />
               {nextRestart && (
@@ -570,16 +505,8 @@
                 </Alert>
               )}
             </div>
-=======
-            <StreakCounter current={streak} longest={longest} loading={streakLoading} shields={shields} />
-
-            {nextRestart && (
-              <Alert variant="info" className="mt-6">
-                Streak will restart on {nextRestart}.
-              </Alert>
-            )}
->>>>>>> 896964ff
-
+
+            {/* Tips */}
             {showTips && (
               <Alert variant="info" className="mt-6">
                 <div className="flex items-center justify-between gap-4">
@@ -592,11 +519,7 @@
             )}
 
             {/* Vocabulary spotlight */}
-<<<<<<< HEAD
             <div className="mt-10 space-y-4" id="vocabulary-spotlight">
-=======
-            <div className="mt-10 space-y-4">
->>>>>>> 896964ff
               <div className="flex flex-col gap-1 sm:flex-row sm:items-center sm:justify-between">
                 <div>
                   <h2 className="font-slab text-h2">Vocabulary spotlight</h2>
@@ -611,11 +534,8 @@
               <VocabularySpotlightFeature />
             </div>
 
-<<<<<<< HEAD
+            {/* Weekly challenge */}
             <div className="mt-10" id="weekly-challenge">
-=======
-            <div className="mt-10">
->>>>>>> 896964ff
               {challengeLoading ? (
                 <Card className="rounded-ds-2xl border border-border/60 bg-card/70 p-6">
                   <div className="h-6 w-40 animate-pulse rounded bg-border" />
@@ -631,11 +551,6 @@
               )}
             </div>
 
-            <div className="mt-6">
-              <DailyWeeklyChallenges />
-            </div>
-
-<<<<<<< HEAD
             {/* Goal-aligned summary */}
             <div className="mt-10 grid gap-6 md:grid-cols-2 xl:grid-cols-4" id="goal-summary">
               {summaryCards.map((card) => (
@@ -661,37 +576,20 @@
                         </Button>
                       </Link>
                     ) : null}
-=======
-            {/* Top summary cards */}
-            <div className="mt-10 grid gap-6 md:grid-cols-2 xl:grid-cols-4">
-              {summaryCards.map((card) => (
-                <Card key={card.title} className="flex h-full flex-col justify-between gap-4 rounded-ds-2xl p-6">
-                  <div>
-                    <div className="text-small opacity-70 mb-1">{card.title}</div>
-                    <div className="text-h1 font-semibold">{card.value}</div>
-                    <p className="mt-3 text-small text-muted-foreground">{card.caption}</p>
-                    {card.renderExtra}
-                  </div>
-                  <div>
-                    <Link href={card.ctaHref} className="inline-flex">
-                      <Button variant="soft" tone="primary" size="sm" className="rounded-ds-xl">
-                        {card.ctaLabel}
-                      </Button>
-                    </Link>
->>>>>>> 896964ff
                   </div>
                 </Card>
               ))}
             </div>
 
-            {/* Next suggested lessons */}
+            {/* Next lessons */}
             {((ai.sessionMix ?? ai.sequence) ?? []).length > 0 && (
-<<<<<<< HEAD
               <div className="mt-10" id="next-sessions">
                 <div className="mb-4 flex flex-col gap-2 sm:flex-row sm:items-center sm:justify-between">
                   <div>
                     <h2 className="font-slab text-h2">Next Lessons</h2>
-                    <p className="text-grayish text-small">Work through these in order to stay aligned with your goal.</p>
+                    <p className="text-grayish text-small">
+                      Work through these in order to stay aligned with your goal.
+                    </p>
                   </div>
                   <Link
                     href="#goal-summary"
@@ -700,42 +598,35 @@
                     Revisit your plan
                   </Link>
                 </div>
-=======
-              <div className="mt-10">
-                <h2 className="font-slab text-h2 mb-4">Next Lessons</h2>
->>>>>>> 896964ff
+
                 <div className="grid gap-6 md:grid-cols-3">
-                  {((ai.sessionMix && ai.sessionMix.length
-                    ? ai.sessionMix
-                    : (ai.sequence ?? []).map((skill) => ({ skill, topic: '' }))
-                  )
-                    .slice(0, 3)
-                    .map((entry, index) => {
-                      const hrefSkill = entry.skill.toLowerCase();
-                      const title = entry.topic ? `${entry.skill}: ${entry.topic}` : entry.skill;
-                      return (
-                        <Card key={`${entry.skill}-${entry.topic || index}`} className="p-6 rounded-ds-2xl flex flex-col">
-                          <h3 className="font-slab text-h3 mb-2 capitalize">{title}</h3>
-                          <div className="mt-auto">
-                            <Link href={`/learning/skills/${hrefSkill}`} className="w-full inline-block">
-                              <Button variant="primary" className="rounded-ds-xl w-full">
-                                Start
-                              </Button>
-                            </Link>
-                          </div>
-                        </Card>
-                      );
-                    }))}
+                  {(
+                    (ai.sessionMix && ai.sessionMix.length
+                      ? ai.sessionMix
+                      : (ai.sequence ?? []).map((skill) => ({ skill, topic: '' }))
+                    ).slice(0, 3)
+                  ).map((entry, index) => {
+                    const hrefSkill = (entry.skill || '').toLowerCase();
+                    const title = entry.topic ? `${entry.skill}: ${entry.topic}` : entry.skill;
+                    return (
+                      <Card key={`${entry.skill}-${entry.topic || index}`} className="p-6 rounded-ds-2xl flex flex-col">
+                        <h3 className="font-slab text-h3 mb-2 capitalize">{title}</h3>
+                        <div className="mt-auto">
+                          <Link href={`/learning/skills/${hrefSkill}`} className="w-full inline-block">
+                            <Button variant="primary" className="rounded-ds-xl w-full">
+                              Start
+                            </Button>
+                          </Link>
+                        </div>
+                      </Card>
+                    );
+                  })}
                 </div>
               </div>
             )}
 
-            {/* Visa gap summary */}
-<<<<<<< HEAD
+            {/* Visa target */}
             <div className="mt-10 space-y-4" id="visa-target">
-=======
-            <div className="mt-10 space-y-4">
->>>>>>> 896964ff
               <div className="flex flex-col gap-1 sm:flex-row sm:items-center sm:justify-between">
                 <div>
                   <h2 className="font-slab text-h2">Visa & admissions target</h2>
@@ -751,11 +642,7 @@
             </div>
 
             {/* Study calendar */}
-<<<<<<< HEAD
             <div className="mt-10 space-y-4" id="study-calendar">
-=======
-            <div className="mt-10 space-y-4">
->>>>>>> 896964ff
               <div className="flex flex-col gap-1 sm:flex-row sm:items-center sm:justify-between">
                 <div>
                   <h2 className="font-slab text-h2">Weekly momentum</h2>
@@ -770,7 +657,7 @@
               <StudyCalendar />
             </div>
 
-            {/* Goal roadmap */}
+            {/* Roadmap */}
             <div className="mt-10 space-y-4">
               <div className="flex flex-col gap-1 sm:flex-row sm:items-center sm:justify-between">
                 <div>
@@ -786,7 +673,7 @@
               <GoalRoadmap examDate={profile?.exam_date ?? null} />
             </div>
 
-            {/* Actions + Reading stats */}
+            {/* Quick actions + Reading stats */}
             <div className="mt-10 grid gap-6 lg:grid-cols-[1fr_.9fr]">
               <Card className="p-6 rounded-ds-2xl">
                 <h2 className="font-slab text-h2">Quick Actions</h2>
@@ -805,18 +692,12 @@
                   <Link href="/reading">
                     <Button variant="secondary" className="rounded-ds-xl">Practice Reading</Button>
                   </Link>
-<<<<<<< HEAD
                   <Link href="/progress">
                     <Button variant="ghost" className="rounded-ds-xl">Review progress report</Button>
                   </Link>
                   <Link href="#visa-target">
                     <Button variant="ghost" className="rounded-ds-xl">Check visa target</Button>
                   </Link>
-=======
-                  <Button onClick={handleShare} variant="secondary" className="rounded-ds-xl">
-                    Share Progress
-                  </Button>
->>>>>>> 896964ff
                 </div>
               </Card>
 
@@ -855,11 +736,7 @@
             </div>
 
             {/* Saved items */}
-<<<<<<< HEAD
             <div className="mt-10 space-y-4" id="saved-items">
-=======
-            <div className="mt-10 space-y-4">
->>>>>>> 896964ff
               <div className="flex flex-col gap-1 sm:flex-row sm:items-center sm:justify-between">
                 <div>
                   <h2 className="font-slab text-h2">Saved for later</h2>
