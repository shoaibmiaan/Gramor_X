// pages/dashboard/index.tsx

import React, { useEffect, useState } from 'react';
import Link from 'next/link';
import { useRouter } from 'next/router';
import Image from 'next/image';
import dynamic from 'next/dynamic';

import { Container } from '@/components/design-system/Container';
import { Card } from '@/components/design-system/Card';
import { Button } from '@/components/design-system/Button';
import { Badge } from '@/components/design-system/Badge';
import { Alert } from '@/components/design-system/Alert';
import { StreakIndicator } from '@/components/design-system/StreakIndicator';
import { badges } from '@/data/badges';

import { supabaseBrowser } from '@/lib/supabaseBrowser';
import { ReadingStatsCard } from '@/components/reading/ReadingStatsCard';
import QuickDrillButton from '@/components/quick/QuickDrillButton';
import { WordOfTheDayCard } from '@/components/feature/WordOfTheDayCard';
import { StreakCounter } from '@/components/streak/StreakCounter';

import { useStreak } from '@/hooks/useStreak';
import { getDayKeyInTZ } from '@/lib/streak';
import { useSignedAvatar } from '@/hooks/useSignedAvatar';

const StudyCalendar = dynamic(() => import('@/components/feature/StudyCalendar'), { ssr: false });
import GoalRoadmap from '@/components/feature/GoalRoadmap';
import GapToGoal from '@/components/visa/GapToGoal';

import type { Profile, AIPlan } from '@/types/profile';
import { SavedItems } from '@/components/dashboard/SavedItems';
import ShareLinkCard from '@/components/dashboard/ShareLinkCard';
import WhatsAppOptIn from '@/components/dashboard/WhatsAppOptIn';
import JoinWeeklyChallengeCard from '@/components/dashboard/JoinWeeklyChallengeCard';
import ChallengeSpotlightCard from '@/components/dashboard/ChallengeSpotlightCard';
import DashboardSidebar from '@/components/navigation/DashboardSidebar';
import type { SubscriptionTier } from '@/lib/navigation/types';
import type { ChallengeTaskStatus } from '@/types/challenge';
import { TodayReviewsPanel } from '@/components/review/TodayReviewsPanel';
<<<<<<< HEAD
=======
import { FourSkillSpotlight } from '@/components/review/FourSkillSpotlight';
>>>>>>> ad90de49

export default function Dashboard() {
  const router = useRouter();
  const [loading, setLoading] = useState(true);
  const [profile, setProfile] = useState<Profile | null>(null);
  const [needsSetup, setNeedsSetup] = useState(false);
  const [showTips, setShowTips] = useState(false);
  const [sessionUserId, setSessionUserId] = useState<string | null>(null);
  const [challengeLoading, setChallengeLoading] = useState(true);
  const [challengeEnrollment, setChallengeEnrollment] = useState<{
    cohort: string;
    progress: Record<string, ChallengeTaskStatus> | null;
  } | null>(null);

  // Hook now exposes: nextRestart + shields + claimShield + useShield
  const {
    current: streak,
    longest,
    lastDayKey,
    loading: streakLoading,
    completeToday,
    nextRestart,
    shields,
    claimShield,
    useShield,
  } = useStreak();

  const handleShare = () => {
    const text = `I'm studying for IELTS on GramorX with a ${streak}-day streak!`;
    const url = typeof window !== 'undefined' ? window.location.href : '';
    if (typeof navigator !== 'undefined' && (navigator as any).share) {
      (navigator as any).share({ title: 'My IELTS progress', text, url }).catch(() => {});
    } else if (typeof navigator !== 'undefined' && navigator.clipboard) {
      navigator.clipboard.writeText(`${text} ${url}`).catch(() => {});
    }
  };

  useEffect(() => {
    let cancelled = false;
    const supabase = supabaseBrowser();

    (async () => {
      try {
        // Handle OAuth callback on first load
        if (typeof window !== 'undefined') {
          const url = window.location.href;
          if (url.includes('code=') || url.includes('access_token=')) {
            const { error } = await supabase.auth.exchangeCodeForSession(url);
            if (!error) {
              await router.replace('/dashboard');
              // continue to load dashboard normally
            }
          }
        }

        const {
          data: { session },
        } = await supabase.auth.getSession();

        const authUser = session?.user ?? null;
        setSessionUserId(authUser?.id ?? null);

        if (!authUser) {
          await router.replace('/login?next=/dashboard');
          return;
        }

        // Load (or create minimal) profile
        const { data, error } = await supabase
          .from('profiles')
          .select('*')
          .eq('user_id', authUser.id)
          .maybeSingle();

        if (cancelled) return;

        if (error) {
          if (process.env.NODE_ENV !== 'production') {
            console.error('[dashboard] profile load error:', error);
          }
          setLoading(false);
          return;
        }

        let p = data as Profile | null;

        // If the profile row doesn't exist yet, create a minimal one so we don't bounce
        if (!p) {
          const minimal = {
            user_id: authUser.id,
            email: authUser.email,
            preferred_language: 'en',
            onboarding_complete: false,
          } satisfies Pick<
            Profile,
            'user_id' | 'email' | 'preferred_language' | 'onboarding_complete'
          >;

          const { data: created, error: insertErr } = await supabase
            .from('profiles')
            .insert(minimal)
            .select('*')
            .single();

          if (insertErr) {
            if (process.env.NODE_ENV !== 'production') {
              console.error('[dashboard] profile insert error:', insertErr);
            }
          } else {
            p = created as Profile;
          }
        }

        // Determine if onboarding is incomplete WITHOUT redirecting
        const draftFlag = (p as any)?.draft === true;
        const explicitIncomplete = (p as any)?.onboarding_complete === false;
        // Heuristic fallback (if schema doesn't have flags)
        const heuristicIncomplete =
          (p as any)?.onboarding_complete == null &&
          (!p?.full_name || !p?.preferred_language);

        setNeedsSetup(!!(draftFlag || explicitIncomplete || heuristicIncomplete));

        setProfile(p ?? null);
        setLoading(false);
      } catch (e) {
        if (process.env.NODE_ENV !== 'production') {
          console.error('[dashboard] fatal load error:', e);
        }
        if (!cancelled) setLoading(false);
      }
    })();

    return () => {
      cancelled = true;
    };
  }, [router]);

  useEffect(() => {
    if (!sessionUserId) {
      setChallengeEnrollment(null);
      setChallengeLoading(false);
      return;
    }

    let cancelled = false;
    setChallengeLoading(true);
    const supabase = supabaseBrowser();

    (async () => {
      try {
        const { data, error } = await supabase
          .from('challenge_enrollments')
          .select('cohort, progress, enrolled_at')
          .eq('user_id', sessionUserId)
          .order('enrolled_at', { ascending: false })
          .limit(1);

        if (cancelled) return;

        if (error) {
          if (process.env.NODE_ENV !== 'production') {
            console.error('[dashboard] challenge enrollment fetch error:', error);
          }
          setChallengeEnrollment(null);
        } else {
          const record = Array.isArray(data) ? (data as any)[0] ?? null : (data as any) ?? null;
          if (record) {
            setChallengeEnrollment({
              cohort: record.cohort as string,
              progress: (record.progress as Record<string, ChallengeTaskStatus> | null) ?? null,
            });
          } else {
            setChallengeEnrollment(null);
          }
        }
      } catch (err) {
        if (process.env.NODE_ENV !== 'production') {
          console.error('[dashboard] challenge enrollment error:', err);
        }
        if (!cancelled) setChallengeEnrollment(null);
      } finally {
        if (!cancelled) setChallengeLoading(false);
      }
    })();

    return () => {
      cancelled = true;
    };
  }, [sessionUserId]);

  useEffect(() => {
    if (typeof window !== 'undefined') {
      const dismissed = localStorage.getItem('dashboardTipsDismissed');
      if (!dismissed) setShowTips(true);
    }
  }, []);

  const dismissTips = () => {
    setShowTips(false);
    if (typeof window !== 'undefined') {
      localStorage.setItem('dashboardTipsDismissed', '1');
    }
  };

  useEffect(() => {
    if (streakLoading) return;
    const today = getDayKeyInTZ();
    if (lastDayKey !== today) {
      void completeToday().catch(() => {});
    }
  }, [streakLoading, lastDayKey, completeToday]);

  if (loading) {
    return (
      <section className="py-24 bg-lightBg dark:bg-gradient-to-br dark:from-dark/80 dark:to-darker/90">
        <Container>
          <div className="grid gap-6 md:grid-cols-3">
            {[...Array(3)].map((_, i) => (
              <Card key={i} className="p-6 rounded-ds-2xl">
                <div className="animate-pulse h-6 w-40 bg-gray-200 dark:bg-white/10 rounded" />
                <div className="mt-4 animate-pulse h-24 bg-muted dark:bg-white/10 rounded" />
              </Card>
            ))}
          </div>
        </Container>
      </section>
    );
  }

  const ai: AIPlan = (profile?.ai_recommendation ?? {}) as AIPlan;
  const subscriptionTier: SubscriptionTier = (profile?.tier as SubscriptionTier | undefined) ?? 'free';
  const prefs = profile?.study_prefs ?? [];
  const earnedBadges = [...badges.streaks, ...badges.milestones, ...badges.community];
  const { signedUrl: profileAvatarUrl } = useSignedAvatar(profile?.avatar_url ?? null);

  return (
    <section className="py-24 bg-lightBg dark:bg-gradient-to-br dark:from-dark/80 dark:to-darker/90">
      <Container>
        <div className="flex flex-col gap-8 lg:flex-row">
          <DashboardSidebar subscriptionTier={subscriptionTier} />
          <div className="flex-1 space-y-8">
            {/* Setup banner instead of redirect */}
            {needsSetup && (
              <Alert variant="warning" className="mb-6">
                <div className="flex flex-wrap items-center justify-between gap-4">
                  <div>
                    <div className="font-medium">Complete your profile to unlock a personalized plan.</div>
                    <div className="text-small opacity-80">It only takes a minute—target band, exam date and study prefs.</div>
                  </div>
                  <Link href="/profile/setup" className="shrink-0">
                    <Button variant="secondary" className="rounded-ds-xl">
                      Continue setup
                    </Button>
                  </Link>
                </div>
              </Alert>
            )}

            <div className="flex items-center justify-between gap-4">
              <div>
                <h1 className="font-slab text-display text-gradient-primary">
                  Welcome, {profile?.full_name || 'Learner'}!
                </h1>
                <p className="text-grayish">Let’s hit your target band with a personalized plan.</p>
              </div>

              <div className="flex flex-wrap items-center gap-3 md:gap-4">
                <StreakIndicator value={streak} />
                {earnedBadges.map((b) => (
                  <Badge key={b.id} size="sm">
                    {b.icon}
                  </Badge>
                ))}
                <Badge size="sm" variant="secondary">
                  {(profile?.preferred_language ?? 'en').toUpperCase()}
                </Badge>
                <Badge size="sm">🛡 {shields}</Badge>
                <Button onClick={claimShield} variant="secondary" className="rounded-ds-xl">
                  Claim Shield
                </Button>
                {shields > 0 && (
                  <Button onClick={useShield} variant="secondary" className="rounded-ds-xl">
                    Use Shield
                  </Button>
                )}
                {streak >= 7 && <Badge variant="success" size="sm">🔥 {streak}-day streak!</Badge>}

                {profileAvatarUrl ? (
                  <Image
                    src={profileAvatarUrl}
                    alt="Avatar"
                    width={56}
                    height={56}
                    className="rounded-full ring-2 ring-primary/40"
                  />
                ) : null}
              </div>
            </div>

            <StreakCounter current={streak} longest={longest} loading={streakLoading} />

            {nextRestart && (
              <Alert variant="info" className="mt-6">
                Streak will restart on {nextRestart}.
              </Alert>
            )}

            {showTips && (
              <Alert variant="info" className="mt-6">
                <div className="flex items-center justify-between gap-4">
                  <span>Explore practice modules and track your progress from here.</span>
                  <Button size="sm" variant="secondary" onClick={dismissTips} className="rounded-ds-xl">
                    Got it
                  </Button>
                </div>
              </Alert>
            )}

            {/* Word of the day */}
            <div className="mt-10">
              <WordOfTheDayCard />
            </div>

            <div id="reviews" className="mt-10">
              <TodayReviewsPanel />
            </div>

<<<<<<< HEAD
        <div className="mt-10">
          <TodayReviewsPanel />
        </div>

        <div className="mt-10">
          {challengeLoading ? (
            <Card className="rounded-ds-2xl border border-border/60 bg-card/70 p-6">
              <div className="h-6 w-40 animate-pulse rounded bg-border" />
              <div className="mt-4 h-24 w-full animate-pulse rounded bg-border" />
            </Card>
          ) : challengeEnrollment ? (
            <ChallengeSpotlightCard
              cohortId={challengeEnrollment.cohort}
              progress={challengeEnrollment.progress ?? null}
            />
          ) : (
            <JoinWeeklyChallengeCard />
          )}
        </div>
=======
            <FourSkillSpotlight />
>>>>>>> ad90de49

            {/* Weekly Challenge */}
            <div className="mt-10">
              {challengeLoading ? (
                <Card className="rounded-ds-2xl border border-border/60 bg-card/70 p-6">
                  <div className="h-6 w-40 animate-pulse rounded bg-border" />
                  <div className="mt-4 h-24 w-full animate-pulse rounded bg-border" />
                </Card>
              ) : challengeEnrollment ? (
                <ChallengeSpotlightCard
                  cohortId={challengeEnrollment.cohort}
                  progress={challengeEnrollment.progress ?? null}
                />
              ) : (
                <JoinWeeklyChallengeCard />
              )}
            </div>

            {/* Top summary cards */}
            <div className="mt-10 grid gap-6 md:grid-cols-3">
              <Card className="p-6 rounded-ds-2xl">
                <div className="text-small opacity-70 mb-1">Goal Band</div>
                <div className="text-h1 font-semibold">
                  {profile?.goal_band?.toFixed?.(1) ?? (ai.suggestedGoal?.toFixed?.(1) || '—')}
                </div>
                <div className="mt-3">
                  <Badge variant="info" size="sm">{profile?.english_level || 'Level —'}</Badge>
                </div>
              </Card>

              <Card className="p-6 rounded-ds-2xl">
                <div className="text-small opacity-70 mb-1">ETA to Goal</div>
                <div className="text-h1 font-semibold">
                  {ai.etaWeeks ?? '—'}
                  <span className="text-h3 ml-1">weeks</span>
                </div>
                <div className="mt-3 text-small opacity-80">
                  Assuming {profile?.time_commitment || '1–2h/day'}
                </div>
              </Card>

              <Card className="p-6 rounded-ds-2xl">
                <div className="text-small opacity-70 mb-1">Focus Sequence</div>
                <div className="flex flex-wrap gap-2 mt-1">
                  {(ai.sequence ?? prefs).slice(0, 4).map((s) => (
                    <Badge key={s} size="sm">
                      {s}
                    </Badge>
                  ))}
                </div>
              </Card>
            </div>

            {/* Next suggested lessons */}
            {(ai.sequence ?? []).length > 0 && (
              <div className="mt-10">
                <h2 className="font-slab text-h2 mb-4">Next Lessons</h2>
                <div className="grid gap-6 md:grid-cols-3">
                  {(ai.sequence ?? []).slice(0, 3).map((s) => (
                    <Card key={s} className="p-6 rounded-ds-2xl flex flex-col">
                      <h3 className="font-slab text-h3 mb-2 capitalize">{s}</h3>
                      <div className="mt-auto">
                        <Link href={`/learning/skills/${s.toLowerCase()}`} className="w-full inline-block">
                          <Button variant="primary" className="rounded-ds-xl w-full">
                            Start
                          </Button>
                        </Link>
                      </div>
                    </Card>
                  ))}
                </div>
              </div>
            )}

            {/* Visa gap summary */}
            <div className="mt-10">
              <GapToGoal />
            </div>

            {/* Study calendar */}
            <div className="mt-10">
              <StudyCalendar />
            </div>

            {/* Goal roadmap */}
            <div className="mt-10">
              <GoalRoadmap examDate={profile?.exam_date ?? null} />
            </div>

            {/* Actions + Reading stats */}
            <div className="mt-10 grid gap-6 lg:grid-cols-[1fr_.9fr]">
              <Card className="p-6 rounded-ds-2xl">
                <h2 className="font-slab text-h2">Quick Actions</h2>
                <p className="text-grayish mt-1">Jump back in with one click.</p>
                <div className="mt-6 flex flex-wrap gap-3">
                  <QuickDrillButton />
                  <Link href="/learning">
                    <Button variant="primary" className="rounded-ds-xl">Start Today’s Lesson</Button>
                  </Link>
                  <Link href="/mock-tests">
                    <Button variant="secondary" className="rounded-ds-xl">Take a Mock Test</Button>
                  </Link>
                  <Link href="/writing">
                    <Button variant="accent" className="rounded-ds-xl">Practice Writing</Button>
                  </Link>
                  <Link href="/reading">
                    <Button variant="secondary" className="rounded-ds-xl">Practice Reading</Button>
                  </Link>
                  <Button onClick={handleShare} variant="secondary" className="rounded-ds-xl">
                    Share Progress
                  </Button>
                </div>
              </Card>

              <ReadingStatsCard />
            </div>

            {/* Engagement */}
            <div className="mt-10 grid gap-6 md:grid-cols-2">
              <ShareLinkCard />
              <WhatsAppOptIn />
            </div>

            {/* Skill analytics */}
            <div className="mt-10">
              <Card className="p-6 rounded-ds-2xl">
                <h3 className="font-slab text-h3 mb-2">Skill Focus</h3>
                {(ai.sequence ?? []).length ? (
                  <ul className="list-disc pl-6 text-body">
                    {(ai.sequence ?? []).map((s, i, arr) => (
                      <li key={s}>
                        {s} {i === 0 ? '- prioritize' : i === arr.length - 1 ? '- strong' : ''}
                      </li>
                    ))}
                  </ul>
                ) : (
                  <p className="text-body">Add preferences in your profile to see analytics.</p>
                )}
              </Card>
            </div>

            {/* Saved items */}
            <div className="mt-10">
              <SavedItems />
            </div>

            {/* Upgrade */}
            <div className="mt-10">
              <Card className="p-6 rounded-ds-2xl">
                <h3 className="font-slab text-h3 mb-2">Upgrade to Rocket 🚀</h3>
                <p className="text-body opacity-90">
                  Unlock AI deep feedback, speaking evaluator, and full analytics.
                </p>
                <div className="mt-4">
                  <Link href="/pricing">
                    <Button variant="primary" className="rounded-ds-xl">
                      See Plans
                    </Button>
                  </Link>
                </div>
              </Card>
            </div>

            {/* Coach notes */}
            <div className="mt-10">
              <Card className="p-6 rounded-ds-2xl">
                <h3 className="font-slab text-h3">Coach Notes</h3>
                {Array.isArray(ai?.notes) && ai.notes.length ? (
                  <ul className="mt-3 list-disc pl-6 text-body">
                    {ai.notes.map((n: string, i: number) => (
                      <li key={i}>{n}</li>
                    ))}
                  </ul>
                ) : (
                  <Alert variant="info" className="mt-3">
                    Add more details in <b>Profile</b> to refine your AI plan.
                  </Alert>
                )}
                <div className="mt-4">
                  <Link href="/profile/setup">
                    <Button variant="secondary" className="rounded-ds-xl">
                      Edit Profile
                    </Button>
                  </Link>
                </div>
              </Card>
            </div>
          </div>
        </div>
      </Container>
    </section>
  );
}<|MERGE_RESOLUTION|>--- conflicted
+++ resolved
@@ -38,10 +38,7 @@
 import type { SubscriptionTier } from '@/lib/navigation/types';
 import type { ChallengeTaskStatus } from '@/types/challenge';
 import { TodayReviewsPanel } from '@/components/review/TodayReviewsPanel';
-<<<<<<< HEAD
-=======
 import { FourSkillSpotlight } from '@/components/review/FourSkillSpotlight';
->>>>>>> ad90de49
 
 export default function Dashboard() {
   const router = useRouter();
@@ -370,29 +367,7 @@
               <TodayReviewsPanel />
             </div>
 
-<<<<<<< HEAD
-        <div className="mt-10">
-          <TodayReviewsPanel />
-        </div>
-
-        <div className="mt-10">
-          {challengeLoading ? (
-            <Card className="rounded-ds-2xl border border-border/60 bg-card/70 p-6">
-              <div className="h-6 w-40 animate-pulse rounded bg-border" />
-              <div className="mt-4 h-24 w-full animate-pulse rounded bg-border" />
-            </Card>
-          ) : challengeEnrollment ? (
-            <ChallengeSpotlightCard
-              cohortId={challengeEnrollment.cohort}
-              progress={challengeEnrollment.progress ?? null}
-            />
-          ) : (
-            <JoinWeeklyChallengeCard />
-          )}
-        </div>
-=======
             <FourSkillSpotlight />
->>>>>>> ad90de49
 
             {/* Weekly Challenge */}
             <div className="mt-10">
