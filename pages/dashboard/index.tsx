--- conflicted
+++ resolved
@@ -37,12 +37,8 @@
 import DashboardSidebar from '@/components/navigation/DashboardSidebar';
 import type { SubscriptionTier } from '@/lib/navigation/types';
 import type { ChallengeTaskStatus } from '@/types/challenge';
-<<<<<<< HEAD
-import DailyWeeklyChallenges from '@/components/dashboard/DailyWeeklyChallenges';
-=======
 import { TodayReviewsPanel } from '@/components/review/TodayReviewsPanel';
 import { FourSkillSpotlight } from '@/components/review/FourSkillSpotlight';
->>>>>>> 0e33e36e
 
 export default function Dashboard() {
   const router = useRouter();
@@ -374,21 +370,6 @@
 
             <FourSkillSpotlight />
 
-<<<<<<< HEAD
-        <div className="mt-6">
-          <DailyWeeklyChallenges />
-        </div>
-
-        {/* Top summary cards */}
-        <div className="mt-10 grid gap-6 md:grid-cols-3">
-          <Card className="p-6 rounded-ds-2xl">
-            <div className="text-small opacity-70 mb-1">Goal Band</div>
-            <div className="text-h1 font-semibold">
-              {profile?.goal_band?.toFixed?.(1) ?? (ai.suggestedGoal?.toFixed?.(1) || '—')}
-            </div>
-            <div className="mt-3">
-              <Badge variant="info" size="sm">{profile?.english_level || 'Level —'}</Badge>
-=======
             {/* Weekly Challenge */}
             <div className="mt-10">
               {challengeLoading ? (
@@ -404,7 +385,6 @@
               ) : (
                 <JoinWeeklyChallengeCard />
               )}
->>>>>>> 0e33e36e
             </div>
 
             {/* Top summary cards */}
