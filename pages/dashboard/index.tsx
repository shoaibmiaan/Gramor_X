// pages/dashboard/index.tsx

import React, { useEffect, useState } from 'react';
import Link from 'next/link';
import { useRouter } from 'next/router';
import Image from 'next/image';
import dynamic from 'next/dynamic';

import { Container } from '@/components/design-system/Container';
import { Card } from '@/components/design-system/Card';
import { Button } from '@/components/design-system/Button';
import { Badge } from '@/components/design-system/Badge';
import { Alert } from '@/components/design-system/Alert';
import { StreakIndicator } from '@/components/design-system/StreakIndicator';
import { badges } from '@/data/badges';

import { supabaseBrowser } from '@/lib/supabaseBrowser';
import { ReadingStatsCard } from '@/components/reading/ReadingStatsCard';
import QuickDrillButton from '@/components/quick/QuickDrillButton';
import { WordOfTheDayCard } from '@/components/feature/WordOfTheDayCard';
import { StreakCounter } from '@/components/streak/StreakCounter';

import { useStreak } from '@/hooks/useStreak';
import { getDayKeyInTZ } from '@/lib/streak';
import { useSignedAvatar } from '@/hooks/useSignedAvatar';

const StudyCalendar = dynamic(() => import('@/components/feature/StudyCalendar'), { ssr: false });
import GoalRoadmap from '@/components/feature/GoalRoadmap';
import GapToGoal from '@/components/visa/GapToGoal';

import type { Profile, AIPlan } from '@/types/profile';
import { SavedItems } from '@/components/dashboard/SavedItems';
import ShareLinkCard from '@/components/dashboard/ShareLinkCard';
import WhatsAppOptIn from '@/components/dashboard/WhatsAppOptIn';
import JoinWeeklyChallengeCard from '@/components/dashboard/JoinWeeklyChallengeCard';
import ChallengeSpotlightCard from '@/components/dashboard/ChallengeSpotlightCard';
import DashboardSidebar from '@/components/navigation/DashboardSidebar';
import type { SubscriptionTier } from '@/lib/navigation/types';
import type { ChallengeTaskStatus } from '@/types/challenge';
import { TodayReviewsPanel } from '@/components/review/TodayReviewsPanel';
import { FourSkillSpotlight } from '@/components/review/FourSkillSpotlight';

export default function Dashboard() {
  const router = useRouter();
  const [loading, setLoading] = useState(true);
  const [profile, setProfile] = useState<Profile | null>(null);
  const [needsSetup, setNeedsSetup] = useState(false);
  const [showTips, setShowTips] = useState(false);
  const [sessionUserId, setSessionUserId] = useState<string | null>(null);
  const [challengeLoading, setChallengeLoading] = useState(true);
  const [challengeEnrollment, setChallengeEnrollment] = useState<{
    cohort: string;
    progress: Record<string, ChallengeTaskStatus> | null;
  } | null>(null);

  // Hook now exposes: nextRestart + shields + claimShield + useShield
  const {
    current: streak,
    longest,
    lastDayKey,
    loading: streakLoading,
    completeToday,
    nextRestart,
    shields,
    claimShield,
    useShield,
  } = useStreak();

  const handleShare = () => {
    const text = `I'm studying for IELTS on GramorX with a ${streak}-day streak!`;
    const url = typeof window !== 'undefined' ? window.location.href : '';
    if (typeof navigator !== 'undefined' && (navigator as any).share) {
      (navigator as any).share({ title: 'My IELTS progress', text, url }).catch(() => {});
    } else if (typeof navigator !== 'undefined' && navigator.clipboard) {
      navigator.clipboard.writeText(`${text} ${url}`).catch(() => {});
    }
  };

  useEffect(() => {
    let cancelled = false;
    const supabase = supabaseBrowser();

    (async () => {
      try {
        // Handle OAuth callback on first load
        if (typeof window !== 'undefined') {
          const url = window.location.href;
          if (url.includes('code=') || url.includes('access_token=')) {
            const { error } = await supabase.auth.exchangeCodeForSession(url);
            if (!error) {
              await router.replace('/dashboard');
              // continue to load dashboard normally
            }
          }
        }

        const {
          data: { session },
        } = await supabase.auth.getSession();

        const authUser = session?.user ?? null;
        setSessionUserId(authUser?.id ?? null);

        if (!authUser) {
          await router.replace('/login?next=/dashboard');
          return;
        }

        // Load (or create minimal) profile
        const { data, error } = await supabase
          .from('profiles')
          .select('*')
          .eq('user_id', authUser.id)
          .maybeSingle();

        if (cancelled) return;

        if (error) {
          if (process.env.NODE_ENV !== 'production') {
            console.error('[dashboard] profile load error:', error);
          }
          setLoading(false);
          return;
        }

        let p = data as Profile | null;

        // If the profile row doesn't exist yet, create a minimal one so we don't bounce
        if (!p) {
          const minimal = {
            user_id: authUser.id,
            email: authUser.email,
            preferred_language: 'en',
            onboarding_complete: false,
          } satisfies Pick<
            Profile,
            'user_id' | 'email' | 'preferred_language' | 'onboarding_complete'
          >;

          const { data: created, error: insertErr } = await supabase
            .from('profiles')
            .insert(minimal)
            .select('*')
            .single();

          if (insertErr) {
            if (process.env.NODE_ENV !== 'production') {
              console.error('[dashboard] profile insert error:', insertErr);
            }
          } else {
            p = created as Profile;
          }
        }

        // Determine if onboarding is incomplete WITHOUT redirecting
        const draftFlag = (p as any)?.draft === true;
        const explicitIncomplete = (p as any)?.onboarding_complete === false;
        // Heuristic fallback (if schema doesn't have flags)
        const heuristicIncomplete =
          (p as any)?.onboarding_complete == null &&
          (!p?.full_name || !p?.preferred_language);

        setNeedsSetup(!!(draftFlag || explicitIncomplete || heuristicIncomplete));

        setProfile(p ?? null);
        setLoading(false);
      } catch (e) {
        if (process.env.NODE_ENV !== 'production') {
          console.error('[dashboard] fatal load error:', e);
        }
        if (!cancelled) setLoading(false);
      }
    })();

    return () => {
      cancelled = true;
    };
  }, [router]);

  useEffect(() => {
    if (!sessionUserId) {
      setChallengeEnrollment(null);
      setChallengeLoading(false);
      return;
    }

    let cancelled = false;
    setChallengeLoading(true);
    const supabase = supabaseBrowser();

    (async () => {
      try {
        const { data, error } = await supabase
          .from('challenge_enrollments')
          .select('cohort, progress, enrolled_at')
          .eq('user_id', sessionUserId)
          .order('enrolled_at', { ascending: false })
          .limit(1);

        if (cancelled) return;

        if (error) {
          if (process.env.NODE_ENV !== 'production') {
            console.error('[dashboard] challenge enrollment fetch error:', error);
          }
          setChallengeEnrollment(null);
        } else {
          const record = Array.isArray(data) ? (data as any)[0] ?? null : (data as any) ?? null;
          if (record) {
            setChallengeEnrollment({
              cohort: record.cohort as string,
              progress: (record.progress as Record<string, ChallengeTaskStatus> | null) ?? null,
            });
          } else {
            setChallengeEnrollment(null);
          }
        }
      } catch (err) {
        if (process.env.NODE_ENV !== 'production') {
          console.error('[dashboard] challenge enrollment error:', err);
        }
        if (!cancelled) setChallengeEnrollment(null);
      } finally {
        if (!cancelled) setChallengeLoading(false);
      }
    })();

    return () => {
      cancelled = true;
    };
  }, [sessionUserId]);

  useEffect(() => {
    if (typeof window !== 'undefined') {
      const dismissed = localStorage.getItem('dashboardTipsDismissed');
      if (!dismissed) setShowTips(true);
    }
  }, []);

  const dismissTips = () => {
    setShowTips(false);
    if (typeof window !== 'undefined') {
      localStorage.setItem('dashboardTipsDismissed', '1');
    }
  };

  useEffect(() => {
    if (streakLoading) return;
    const today = getDayKeyInTZ();
    if (lastDayKey !== today) {
      void completeToday().catch(() => {});
    }
  }, [streakLoading, lastDayKey, completeToday]);

  const { signedUrl: profileAvatarUrl } = useSignedAvatar(profile?.avatar_url ?? null);

  if (loading) {
    return (
      <section className="py-24 bg-lightBg dark:bg-gradient-to-br dark:from-dark/80 dark:to-darker/90">
        <Container>
          <div className="grid gap-6 md:grid-cols-3">
            {[...Array(3)].map((_, i) => (
              <Card key={i} className="p-6 rounded-ds-2xl">
                <div className="animate-pulse h-6 w-40 bg-gray-200 dark:bg-white/10 rounded" />
                <div className="mt-4 animate-pulse h-24 bg-muted dark:bg-white/10 rounded" />
              </Card>
            ))}
          </div>
        </Container>
      </section>
    );
  }

  const ai: AIPlan = (profile?.ai_recommendation ?? {}) as AIPlan;
  const subscriptionTier: SubscriptionTier = (profile?.tier as SubscriptionTier | undefined) ?? 'free';
  const prefs = profile?.study_prefs ?? [];
  const earnedBadges = [...badges.streaks, ...badges.milestones, ...badges.community];

  return (
    <section className="py-24 bg-lightBg dark:bg-gradient-to-br dark:from-dark/80 dark:to-darker/90">
      <Container>
        <div className="flex flex-col gap-8 lg:flex-row">
          <DashboardSidebar subscriptionTier={subscriptionTier} />
          <div className="flex-1 space-y-8">
            {/* Setup banner instead of redirect */}
            {needsSetup && (
              <Alert variant="warning" className="mb-6">
                <div className="flex flex-wrap items-center justify-between gap-4">
                  <div>
                    <div className="font-medium">Complete your profile to unlock a personalized plan.</div>
                    <div className="text-small opacity-80">It only takes a minute—target band, exam date and study prefs.</div>
                  </div>
                  <Link href="/profile/setup" className="shrink-0">
                    <Button variant="secondary" className="rounded-ds-xl">
                      Continue setup
                    </Button>
                  </Link>
                </div>
              </Alert>
            )}

            <div className="flex items-center justify-between gap-4">
              <div>
                <h1 className="font-slab text-display text-gradient-primary">
                  Welcome, {profile?.full_name || 'Learner'}!
                </h1>
                <p className="text-grayish">Let’s hit your target band with a personalized plan.</p>
              </div>

              <div className="flex flex-wrap items-center gap-3 md:gap-4">
                <StreakIndicator value={streak} />
                {earnedBadges.map((b) => (
                  <Badge key={b.id} size="sm">
                    {b.icon}
                  </Badge>
                ))}
                <Badge size="sm" variant="secondary">
                  {(profile?.preferred_language ?? 'en').toUpperCase()}
                </Badge>
                <Badge size="sm">🛡 {shields}</Badge>
                <Button onClick={claimShield} variant="secondary" className="rounded-ds-xl">
                  Claim Shield
                </Button>
                {shields > 0 && (
                  <Button onClick={useShield} variant="secondary" className="rounded-ds-xl">
                    Use Shield
                  </Button>
                )}
                {streak >= 7 && <Badge variant="success" size="sm">🔥 {streak}-day streak!</Badge>}

                {profileAvatarUrl ? (
                  <Image
                    src={profileAvatarUrl}
                    alt="Avatar"
                    width={56}
                    height={56}
                    className="rounded-full ring-2 ring-primary/40"
                  />
                ) : null}
              </div>
            </div>

            <StreakCounter current={streak} longest={longest} loading={streakLoading} shields={shields} />

            {nextRestart && (
              <Alert variant="info" className="mt-6">
                Streak will restart on {nextRestart}.
              </Alert>
            )}

            {showTips && (
              <Alert variant="info" className="mt-6">
                <div className="flex items-center justify-between gap-4">
                  <span>Explore practice modules and track your progress from here.</span>
                  <Button size="sm" variant="secondary" onClick={dismissTips} className="rounded-ds-xl">
                    Got it
                  </Button>
                </div>
              </Alert>
            )}

            {/* Word of the day */}
            <div className="mt-10">
              <WordOfTheDayCard />
            </div>

            <div id="reviews" className="mt-10">
              <TodayReviewsPanel />
            </div>

<<<<<<< HEAD
        <div id="reviews" className="mt-10">
          <TodayReviewsPanel />
        </div>

        <FourSkillSpotlight />

        <div className="mt-10">
          {challengeLoading ? (
            <Card className="rounded-ds-2xl border border-border/60 bg-card/70 p-6">
              <div className="h-6 w-40 animate-pulse rounded bg-border" />
              <div className="mt-4 h-24 w-full animate-pulse rounded bg-border" />
            </Card>
          ) : challengeEnrollment ? (
            <ChallengeSpotlightCard
              cohortId={challengeEnrollment.cohort}
              progress={challengeEnrollment.progress ?? null}
            />
          ) : (
            <JoinWeeklyChallengeCard />
          )}
        </div>
=======
            <FourSkillSpotlight />
>>>>>>> 216d0209

            {/* Weekly Challenge */}
            <div className="mt-10">
              {challengeLoading ? (
                <Card className="rounded-ds-2xl border border-border/60 bg-card/70 p-6">
                  <div className="h-6 w-40 animate-pulse rounded bg-border" />
                  <div className="mt-4 h-24 w-full animate-pulse rounded bg-border" />
                </Card>
              ) : challengeEnrollment ? (
                <ChallengeSpotlightCard
                  cohortId={challengeEnrollment.cohort}
                  progress={challengeEnrollment.progress ?? null}
                />
              ) : (
                <JoinWeeklyChallengeCard />
              )}
            </div>

            {/* Top summary cards */}
            <div className="mt-10 grid gap-6 md:grid-cols-3">
              <Card className="p-6 rounded-ds-2xl">
                <div className="text-small opacity-70 mb-1">Goal Band</div>
                <div className="text-h1 font-semibold">
                  {profile?.goal_band?.toFixed?.(1) ?? (ai.suggestedGoal?.toFixed?.(1) || '—')}
                </div>
                <div className="mt-3">
                  <Badge variant="info" size="sm">{profile?.english_level || 'Level —'}</Badge>
                </div>
              </Card>

              <Card className="p-6 rounded-ds-2xl">
                <div className="text-small opacity-70 mb-1">ETA to Goal</div>
                <div className="text-h1 font-semibold">
                  {ai.etaWeeks ?? '—'}
                  <span className="text-h3 ml-1">weeks</span>
                </div>
                <div className="mt-3 text-small opacity-80">
                  Assuming {profile?.time_commitment || '1–2h/day'}
                </div>
              </Card>

              <Card className="p-6 rounded-ds-2xl">
                <div className="text-small opacity-70 mb-1">Focus Sequence</div>
                <div className="flex flex-wrap gap-2 mt-1">
                  {(ai.sequence ?? prefs).slice(0, 4).map((s) => (
                    <Badge key={s} size="sm">
                      {s}
                    </Badge>
                  ))}
                </div>
              </Card>
            </div>

            {/* Next suggested lessons */}
            {(ai.sequence ?? []).length > 0 && (
              <div className="mt-10">
                <h2 className="font-slab text-h2 mb-4">Next Lessons</h2>
                <div className="grid gap-6 md:grid-cols-3">
                  {(ai.sequence ?? []).slice(0, 3).map((s) => (
                    <Card key={s} className="p-6 rounded-ds-2xl flex flex-col">
                      <h3 className="font-slab text-h3 mb-2 capitalize">{s}</h3>
                      <div className="mt-auto">
                        <Link href={`/learning/skills/${s.toLowerCase()}`} className="w-full inline-block">
                          <Button variant="primary" className="rounded-ds-xl w-full">
                            Start
                          </Button>
                        </Link>
                      </div>
                    </Card>
                  ))}
                </div>
              </div>
            )}

            {/* Visa gap summary */}
            <div className="mt-10">
              <GapToGoal />
            </div>

            {/* Study calendar */}
            <div className="mt-10">
              <StudyCalendar />
            </div>

            {/* Goal roadmap */}
            <div className="mt-10">
              <GoalRoadmap examDate={profile?.exam_date ?? null} />
            </div>

            {/* Actions + Reading stats */}
            <div className="mt-10 grid gap-6 lg:grid-cols-[1fr_.9fr]">
              <Card className="p-6 rounded-ds-2xl">
                <h2 className="font-slab text-h2">Quick Actions</h2>
                <p className="text-grayish mt-1">Jump back in with one click.</p>
                <div className="mt-6 flex flex-wrap gap-3">
                  <QuickDrillButton />
                  <Link href="/learning">
                    <Button variant="primary" className="rounded-ds-xl">Start Today’s Lesson</Button>
                  </Link>
                  <Link href="/mock-tests">
                    <Button variant="secondary" className="rounded-ds-xl">Take a Mock Test</Button>
                  </Link>
                  <Link href="/writing">
                    <Button variant="accent" className="rounded-ds-xl">Practice Writing</Button>
                  </Link>
                  <Link href="/reading">
                    <Button variant="secondary" className="rounded-ds-xl">Practice Reading</Button>
                  </Link>
                  <Button onClick={handleShare} variant="secondary" className="rounded-ds-xl">
                    Share Progress
                  </Button>
                </div>
              </Card>

              <ReadingStatsCard />
            </div>

            {/* Engagement */}
            <div className="mt-10 grid gap-6 md:grid-cols-2">
              <ShareLinkCard />
              <WhatsAppOptIn />
            </div>

            {/* Skill analytics */}
            <div className="mt-10">
              <Card className="p-6 rounded-ds-2xl">
                <h3 className="font-slab text-h3 mb-2">Skill Focus</h3>
                {(ai.sequence ?? []).length ? (
                  <ul className="list-disc pl-6 text-body">
                    {(ai.sequence ?? []).map((s, i, arr) => (
                      <li key={s}>
                        {s} {i === 0 ? '- prioritize' : i === arr.length - 1 ? '- strong' : ''}
                      </li>
                    ))}
                  </ul>
                ) : (
                  <p className="text-body">Add preferences in your profile to see analytics.</p>
                )}
              </Card>
            </div>

            {/* Saved items */}
            <div className="mt-10">
              <SavedItems />
            </div>

            {/* Upgrade */}
            <div className="mt-10">
              <Card className="p-6 rounded-ds-2xl">
                <h3 className="font-slab text-h3 mb-2">Upgrade to Rocket 🚀</h3>
                <p className="text-body opacity-90">
                  Unlock AI deep feedback, speaking evaluator, and full analytics.
                </p>
                <div className="mt-4">
                  <Link href="/pricing">
                    <Button variant="primary" className="rounded-ds-xl">
                      See Plans
                    </Button>
                  </Link>
                </div>
              </Card>
            </div>

            {/* Coach notes */}
            <div className="mt-10">
              <Card className="p-6 rounded-ds-2xl">
                <h3 className="font-slab text-h3">Coach Notes</h3>
                {Array.isArray(ai?.notes) && ai.notes.length ? (
                  <ul className="mt-3 list-disc pl-6 text-body">
                    {ai.notes.map((n: string, i: number) => (
                      <li key={i}>{n}</li>
                    ))}
                  </ul>
                ) : (
                  <Alert variant="info" className="mt-3">
                    Add more details in <b>Profile</b> to refine your AI plan.
                  </Alert>
                )}
                <div className="mt-4">
                  <Link href="/profile/setup">
                    <Button variant="secondary" className="rounded-ds-xl">
                      Edit Profile
                    </Button>
                  </Link>
                </div>
              </Card>
            </div>
          </div>
        </div>
      </Container>
    </section>
  );
}<|MERGE_RESOLUTION|>--- conflicted
+++ resolved
@@ -1,5 +1,3 @@
-// pages/dashboard/index.tsx
-
 import React, { useEffect, useState } from 'react';
 import Link from 'next/link';
 import { useRouter } from 'next/router';
@@ -53,7 +51,6 @@
     progress: Record<string, ChallengeTaskStatus> | null;
   } | null>(null);
 
-  // Hook now exposes: nextRestart + shields + claimShield + useShield
   const {
     current: streak,
     longest,
@@ -89,7 +86,6 @@
             const { error } = await supabase.auth.exchangeCodeForSession(url);
             if (!error) {
               await router.replace('/dashboard');
-              // continue to load dashboard normally
             }
           }
         }
@@ -125,7 +121,6 @@
 
         let p = data as Profile | null;
 
-        // If the profile row doesn't exist yet, create a minimal one so we don't bounce
         if (!p) {
           const minimal = {
             user_id: authUser.id,
@@ -152,10 +147,8 @@
           }
         }
 
-        // Determine if onboarding is incomplete WITHOUT redirecting
         const draftFlag = (p as any)?.draft === true;
         const explicitIncomplete = (p as any)?.onboarding_complete === false;
-        // Heuristic fallback (if schema doesn't have flags)
         const heuristicIncomplete =
           (p as any)?.onboarding_complete == null &&
           (!p?.full_name || !p?.preferred_language);
@@ -229,20 +222,6 @@
       cancelled = true;
     };
   }, [sessionUserId]);
-
-  useEffect(() => {
-    if (typeof window !== 'undefined') {
-      const dismissed = localStorage.getItem('dashboardTipsDismissed');
-      if (!dismissed) setShowTips(true);
-    }
-  }, []);
-
-  const dismissTips = () => {
-    setShowTips(false);
-    if (typeof window !== 'undefined') {
-      localStorage.setItem('dashboardTipsDismissed', '1');
-    }
-  };
 
   useEffect(() => {
     if (streakLoading) return;
@@ -335,6 +314,7 @@
                     width={56}
                     height={56}
                     className="rounded-full ring-2 ring-primary/40"
+                    unoptimized
                   />
                 ) : null}
               </div>
@@ -364,35 +344,11 @@
               <WordOfTheDayCard />
             </div>
 
+            {/* Reviews + Spotlight (single instances) */}
             <div id="reviews" className="mt-10">
               <TodayReviewsPanel />
             </div>
-
-<<<<<<< HEAD
-        <div id="reviews" className="mt-10">
-          <TodayReviewsPanel />
-        </div>
-
-        <FourSkillSpotlight />
-
-        <div className="mt-10">
-          {challengeLoading ? (
-            <Card className="rounded-ds-2xl border border-border/60 bg-card/70 p-6">
-              <div className="h-6 w-40 animate-pulse rounded bg-border" />
-              <div className="mt-4 h-24 w-full animate-pulse rounded bg-border" />
-            </Card>
-          ) : challengeEnrollment ? (
-            <ChallengeSpotlightCard
-              cohortId={challengeEnrollment.cohort}
-              progress={challengeEnrollment.progress ?? null}
-            />
-          ) : (
-            <JoinWeeklyChallengeCard />
-          )}
-        </div>
-=======
             <FourSkillSpotlight />
->>>>>>> 216d0209
 
             {/* Weekly Challenge */}
             <div className="mt-10">
