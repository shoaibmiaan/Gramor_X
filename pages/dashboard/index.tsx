--- conflicted
+++ resolved
@@ -1,3 +1,5 @@
+// pages/dashboard/index.tsx
+
 import React, { useEffect, useState } from 'react';
 import Link from 'next/link';
 import { useRouter } from 'next/router';
@@ -51,6 +53,7 @@
     progress: Record<string, ChallengeTaskStatus> | null;
   } | null>(null);
 
+  // Hook now exposes: nextRestart + shields + claimShield + useShield
   const {
     current: streak,
     longest,
@@ -75,12 +78,8 @@
 
   useEffect(() => {
     let cancelled = false;
-<<<<<<< HEAD
-    const supabase = supabaseBrowser();
-=======
     const supabase = supabaseBrowser;
     // supabaseBrowser is already an instantiated Supabase client; avoid calling it like a factory.
->>>>>>> 7694959f
 
     (async () => {
       try {
@@ -91,6 +90,7 @@
             const { error } = await supabase.auth.exchangeCodeForSession(url);
             if (!error) {
               await router.replace('/dashboard');
+              // continue to load dashboard normally
             }
           }
         }
@@ -126,6 +126,7 @@
 
         let p = data as Profile | null;
 
+        // If the profile row doesn't exist yet, create a minimal one so we don't bounce
         if (!p) {
           const minimal = {
             user_id: authUser.id,
@@ -152,8 +153,10 @@
           }
         }
 
+        // Determine if onboarding is incomplete WITHOUT redirecting
         const draftFlag = (p as any)?.draft === true;
         const explicitIncomplete = (p as any)?.onboarding_complete === false;
+        // Heuristic fallback (if schema doesn't have flags)
         const heuristicIncomplete =
           (p as any)?.onboarding_complete == null &&
           (!p?.full_name || !p?.preferred_language);
@@ -184,12 +187,8 @@
 
     let cancelled = false;
     setChallengeLoading(true);
-<<<<<<< HEAD
-    const supabase = supabaseBrowser();
-=======
     const supabase = supabaseBrowser;
     // supabaseBrowser exports a singleton client instance for browser usage.
->>>>>>> 7694959f
 
     (async () => {
       try {
@@ -234,6 +233,20 @@
   }, [sessionUserId]);
 
   useEffect(() => {
+    if (typeof window !== 'undefined') {
+      const dismissed = localStorage.getItem('dashboardTipsDismissed');
+      if (!dismissed) setShowTips(true);
+    }
+  }, []);
+
+  const dismissTips = () => {
+    setShowTips(false);
+    if (typeof window !== 'undefined') {
+      localStorage.setItem('dashboardTipsDismissed', '1');
+    }
+  };
+
+  useEffect(() => {
     if (streakLoading) return;
     const today = getDayKeyInTZ();
     if (lastDayKey !== today) {
@@ -264,10 +277,6 @@
   const subscriptionTier: SubscriptionTier = (profile?.tier as SubscriptionTier | undefined) ?? 'free';
   const prefs = profile?.study_prefs ?? [];
   const earnedBadges = [...badges.streaks, ...badges.milestones, ...badges.community];
-<<<<<<< HEAD
-
-=======
->>>>>>> 7694959f
   return (
     <section className="py-24 bg-lightBg dark:bg-gradient-to-br dark:from-dark/80 dark:to-darker/90">
       <Container>
@@ -327,13 +336,12 @@
                     width={56}
                     height={56}
                     className="rounded-full ring-2 ring-primary/40"
-                    unoptimized
                   />
                 ) : null}
               </div>
             </div>
 
-            <StreakCounter current={streak} longest={longest} loading={streakLoading} shields={shields} />
+            <StreakCounter current={streak} longest={longest} loading={streakLoading} />
 
             {nextRestart && (
               <Alert variant="info" className="mt-6">
@@ -351,17 +359,16 @@
                 </div>
               </Alert>
             )}
-<<<<<<< HEAD
 
             {/* Word of the day */}
             <div className="mt-10">
               <WordOfTheDayCard />
             </div>
 
-            {/* Reviews + Spotlight (single instances) */}
             <div id="reviews" className="mt-10">
               <TodayReviewsPanel />
             </div>
+
             <FourSkillSpotlight />
 
             {/* Weekly Challenge */}
@@ -526,182 +533,6 @@
               </Card>
             </div>
 
-=======
-
-            {/* Word of the day */}
-            <div className="mt-10">
-              <WordOfTheDayCard />
-            </div>
-
-            <div id="reviews" className="mt-10">
-              <TodayReviewsPanel />
-            </div>
-
-            <FourSkillSpotlight />
-
-            {/* Weekly Challenge */}
-            <div className="mt-10">
-              {challengeLoading ? (
-                <Card className="rounded-ds-2xl border border-border/60 bg-card/70 p-6">
-                  <div className="h-6 w-40 animate-pulse rounded bg-border" />
-                  <div className="mt-4 h-24 w-full animate-pulse rounded bg-border" />
-                </Card>
-              ) : challengeEnrollment ? (
-                <ChallengeSpotlightCard
-                  cohortId={challengeEnrollment.cohort}
-                  progress={challengeEnrollment.progress ?? null}
-                />
-              ) : (
-                <JoinWeeklyChallengeCard />
-              )}
-            </div>
-
-            {/* Top summary cards */}
-            <div className="mt-10 grid gap-6 md:grid-cols-3">
-              <Card className="p-6 rounded-ds-2xl">
-                <div className="text-small opacity-70 mb-1">Goal Band</div>
-                <div className="text-h1 font-semibold">
-                  {profile?.goal_band?.toFixed?.(1) ?? (ai.suggestedGoal?.toFixed?.(1) || '—')}
-                </div>
-                <div className="mt-3">
-                  <Badge variant="info" size="sm">{profile?.english_level || 'Level —'}</Badge>
-                </div>
-              </Card>
-
-              <Card className="p-6 rounded-ds-2xl">
-                <div className="text-small opacity-70 mb-1">ETA to Goal</div>
-                <div className="text-h1 font-semibold">
-                  {ai.etaWeeks ?? '—'}
-                  <span className="text-h3 ml-1">weeks</span>
-                </div>
-                <div className="mt-3 text-small opacity-80">
-                  Assuming {profile?.time_commitment || '1–2h/day'}
-                </div>
-              </Card>
-
-              <Card className="p-6 rounded-ds-2xl">
-                <div className="text-small opacity-70 mb-1">Focus Sequence</div>
-                <div className="flex flex-wrap gap-2 mt-1">
-                  {(ai.sequence ?? prefs).slice(0, 4).map((s) => (
-                    <Badge key={s} size="sm">
-                      {s}
-                    </Badge>
-                  ))}
-                </div>
-              </Card>
-            </div>
-
-            {/* Next suggested lessons */}
-            {(ai.sequence ?? []).length > 0 && (
-              <div className="mt-10">
-                <h2 className="font-slab text-h2 mb-4">Next Lessons</h2>
-                <div className="grid gap-6 md:grid-cols-3">
-                  {(ai.sequence ?? []).slice(0, 3).map((s) => (
-                    <Card key={s} className="p-6 rounded-ds-2xl flex flex-col">
-                      <h3 className="font-slab text-h3 mb-2 capitalize">{s}</h3>
-                      <div className="mt-auto">
-                        <Link href={`/learning/skills/${s.toLowerCase()}`} className="w-full inline-block">
-                          <Button variant="primary" className="rounded-ds-xl w-full">
-                            Start
-                          </Button>
-                        </Link>
-                      </div>
-                    </Card>
-                  ))}
-                </div>
-              </div>
-            )}
-
-            {/* Visa gap summary */}
-            <div className="mt-10">
-              <GapToGoal />
-            </div>
-
-            {/* Study calendar */}
-            <div className="mt-10">
-              <StudyCalendar />
-            </div>
-
-            {/* Goal roadmap */}
-            <div className="mt-10">
-              <GoalRoadmap examDate={profile?.exam_date ?? null} />
-            </div>
-
-            {/* Actions + Reading stats */}
-            <div className="mt-10 grid gap-6 lg:grid-cols-[1fr_.9fr]">
-              <Card className="p-6 rounded-ds-2xl">
-                <h2 className="font-slab text-h2">Quick Actions</h2>
-                <p className="text-grayish mt-1">Jump back in with one click.</p>
-                <div className="mt-6 flex flex-wrap gap-3">
-                  <QuickDrillButton />
-                  <Link href="/learning">
-                    <Button variant="primary" className="rounded-ds-xl">Start Today’s Lesson</Button>
-                  </Link>
-                  <Link href="/mock-tests">
-                    <Button variant="secondary" className="rounded-ds-xl">Take a Mock Test</Button>
-                  </Link>
-                  <Link href="/writing">
-                    <Button variant="accent" className="rounded-ds-xl">Practice Writing</Button>
-                  </Link>
-                  <Link href="/reading">
-                    <Button variant="secondary" className="rounded-ds-xl">Practice Reading</Button>
-                  </Link>
-                  <Button onClick={handleShare} variant="secondary" className="rounded-ds-xl">
-                    Share Progress
-                  </Button>
-                </div>
-              </Card>
-
-              <ReadingStatsCard />
-            </div>
-
-            {/* Engagement */}
-            <div className="mt-10 grid gap-6 md:grid-cols-2">
-              <ShareLinkCard />
-              <WhatsAppOptIn />
-            </div>
-
-            {/* Skill analytics */}
-            <div className="mt-10">
-              <Card className="p-6 rounded-ds-2xl">
-                <h3 className="font-slab text-h3 mb-2">Skill Focus</h3>
-                {(ai.sequence ?? []).length ? (
-                  <ul className="list-disc pl-6 text-body">
-                    {(ai.sequence ?? []).map((s, i, arr) => (
-                      <li key={s}>
-                        {s} {i === 0 ? '- prioritize' : i === arr.length - 1 ? '- strong' : ''}
-                      </li>
-                    ))}
-                  </ul>
-                ) : (
-                  <p className="text-body">Add preferences in your profile to see analytics.</p>
-                )}
-              </Card>
-            </div>
-
-            {/* Saved items */}
-            <div className="mt-10">
-              <SavedItems />
-            </div>
-
-            {/* Upgrade */}
-            <div className="mt-10">
-              <Card className="p-6 rounded-ds-2xl">
-                <h3 className="font-slab text-h3 mb-2">Upgrade to Rocket 🚀</h3>
-                <p className="text-body opacity-90">
-                  Unlock AI deep feedback, speaking evaluator, and full analytics.
-                </p>
-                <div className="mt-4">
-                  <Link href="/pricing">
-                    <Button variant="primary" className="rounded-ds-xl">
-                      See Plans
-                    </Button>
-                  </Link>
-                </div>
-              </Card>
-            </div>
-
->>>>>>> 7694959f
             {/* Coach notes */}
             <div className="mt-10">
               <Card className="p-6 rounded-ds-2xl">
