--- conflicted
+++ resolved
@@ -37,12 +37,7 @@
 import DashboardSidebar from '@/components/navigation/DashboardSidebar';
 import type { SubscriptionTier } from '@/lib/navigation/types';
 import type { ChallengeTaskStatus } from '@/types/challenge';
-<<<<<<< HEAD
-import { TodayReviewsPanel } from '@/components/review/TodayReviewsPanel';
-import { FourSkillSpotlight } from '@/components/review/FourSkillSpotlight';
-=======
 import DailyWeeklyChallenges from '@/components/dashboard/DailyWeeklyChallenges';
->>>>>>> 1269f518
 
 export default function Dashboard() {
   const router = useRouter();
@@ -281,10 +276,7 @@
   const subscriptionTier: SubscriptionTier = (profile?.tier as SubscriptionTier | undefined) ?? 'free';
   const prefs = profile?.study_prefs ?? [];
   const earnedBadges = [...badges.streaks, ...badges.milestones, ...badges.community];
-<<<<<<< HEAD
-=======
-
->>>>>>> 1269f518
+
   return (
     <section className="py-24 bg-lightBg dark:bg-gradient-to-br dark:from-dark/80 dark:to-darker/90">
       <Container>
@@ -352,50 +344,43 @@
             <StreakCounter current={streak} longest={longest} loading={streakLoading} shields={shields} />
 
             {nextRestart && (
-              <Alert variant="info" className="mt-6">
-                Streak will restart on {nextRestart}.
-              </Alert>
-            )}
-
-            {showTips && (
-              <Alert variant="info" className="mt-6">
-                <div className="flex items-center justify-between gap-4">
-                  <span>Explore practice modules and track your progress from here.</span>
-                  <Button size="sm" variant="secondary" onClick={dismissTips} className="rounded-ds-xl">
-                    Got it
-                  </Button>
-                </div>
-              </Alert>
-            )}
-
-            {/* Word of the day */}
-            <div className="mt-10">
-              <WordOfTheDayCard />
-            </div>
-
-            <div id="reviews" className="mt-10">
-              <TodayReviewsPanel />
-            </div>
-
-            <FourSkillSpotlight />
-
-<<<<<<< HEAD
-            {/* Weekly Challenge */}
-            <div className="mt-10">
-              {challengeLoading ? (
-                <Card className="rounded-ds-2xl border border-border/60 bg-card/70 p-6">
-                  <div className="h-6 w-40 animate-pulse rounded bg-border" />
-                  <div className="mt-4 h-24 w-full animate-pulse rounded bg-border" />
-                </Card>
-              ) : challengeEnrollment ? (
-                <ChallengeSpotlightCard
-                  cohortId={challengeEnrollment.cohort}
-                  progress={challengeEnrollment.progress ?? null}
-                />
-              ) : (
-                <JoinWeeklyChallengeCard />
-              )}
-=======
+          <Alert variant="info" className="mt-6">
+            Streak will restart on {nextRestart}.
+          </Alert>
+        )}
+
+        {showTips && (
+          <Alert variant="info" className="mt-6">
+            <div className="flex items-center justify-between gap-4">
+              <span>Explore practice modules and track your progress from here.</span>
+              <Button size="sm" variant="secondary" onClick={dismissTips} className="rounded-ds-xl">
+                Got it
+              </Button>
+            </div>
+          </Alert>
+        )}
+
+        {/* Word of the day */}
+        <div className="mt-10">
+          <WordOfTheDayCard />
+        </div>
+
+        <div className="mt-10">
+          {challengeLoading ? (
+            <Card className="rounded-ds-2xl border border-border/60 bg-card/70 p-6">
+              <div className="h-6 w-40 animate-pulse rounded bg-border" />
+              <div className="mt-4 h-24 w-full animate-pulse rounded bg-border" />
+            </Card>
+          ) : challengeEnrollment ? (
+            <ChallengeSpotlightCard
+              cohortId={challengeEnrollment.cohort}
+              progress={challengeEnrollment.progress ?? null}
+            />
+          ) : (
+            <JoinWeeklyChallengeCard />
+          )}
+        </div>
+
         <div className="mt-6">
           <DailyWeeklyChallenges />
         </div>
@@ -409,44 +394,9 @@
             </div>
             <div className="mt-3">
               <Badge variant="info" size="sm">{profile?.english_level || 'Level —'}</Badge>
->>>>>>> 1269f518
-            </div>
-
-<<<<<<< HEAD
-            {/* Top summary cards */}
-            <div className="mt-10 grid gap-6 md:grid-cols-3">
-              <Card className="p-6 rounded-ds-2xl">
-                <div className="text-small opacity-70 mb-1">Goal Band</div>
-                <div className="text-h1 font-semibold">
-                  {profile?.goal_band?.toFixed?.(1) ?? (ai.suggestedGoal?.toFixed?.(1) || '—')}
-                </div>
-                <div className="mt-3">
-                  <Badge variant="info" size="sm">{profile?.english_level || 'Level —'}</Badge>
-                </div>
-              </Card>
-
-              <Card className="p-6 rounded-ds-2xl">
-                <div className="text-small opacity-70 mb-1">ETA to Goal</div>
-                <div className="text-h1 font-semibold">
-                  {ai.etaWeeks ?? '—'}
-                  <span className="text-h3 ml-1">weeks</span>
-                </div>
-                <div className="mt-3 text-small opacity-80">
-                  Assuming {profile?.time_commitment || '1–2h/day'}
-                </div>
-              </Card>
-
-              <Card className="p-6 rounded-ds-2xl">
-                <div className="text-small opacity-70 mb-1">Focus Sequence</div>
-                <div className="flex flex-wrap gap-2 mt-1">
-                  {(ai.sequence ?? prefs).slice(0, 4).map((s) => (
-                    <Badge key={s} size="sm">
-                      {s}
-                    </Badge>
-                  ))}
-                </div>
-              </Card>
-=======
+            </div>
+          </Card>
+
           <Card className="p-6 rounded-ds-2xl">
             <div className="text-small opacity-70 mb-1">ETA to Goal</div>
             <div className="text-h1 font-semibold">
@@ -525,7 +475,187 @@
                     </Card>
                   );
                 }))}
->>>>>>> 1269f518
+            </div>
+          </div>
+        )}
+
+        {/* Visa gap summary */}
+        <div className="mt-10">
+          <GapToGoal />
+        </div>
+
+        {/* Study calendar */}
+        <div className="mt-10">
+          <StudyCalendar />
+        </div>
+
+        {/* Goal roadmap */}
+        <div className="mt-10">
+          <GoalRoadmap examDate={profile?.exam_date ?? null} />
+        </div>
+
+        {/* Actions + Reading stats */}
+        <div className="mt-10 grid gap-6 lg:grid-cols-[1fr_.9fr]">
+          <Card className="p-6 rounded-ds-2xl">
+            <h2 className="font-slab text-h2">Quick Actions</h2>
+            <p className="text-grayish mt-1">Jump back in with one click.</p>
+            <div className="mt-6 flex flex-wrap gap-3">
+              <QuickDrillButton />
+              <Link href="/learning">
+                <Button variant="primary" className="rounded-ds-xl">Start Today’s Lesson</Button>
+              </Link>
+              <Link href="/mock-tests">
+                <Button variant="secondary" className="rounded-ds-xl">Take a Mock Test</Button>
+              </Link>
+              <Link href="/writing">
+                <Button variant="accent" className="rounded-ds-xl">Practice Writing</Button>
+              </Link>
+              <Link href="/reading">
+                <Button variant="secondary" className="rounded-ds-xl">Practice Reading</Button>
+              </Link>
+              <Button onClick={handleShare} variant="secondary" className="rounded-ds-xl">
+                Share Progress
+              </Button>
+            </div>
+          </Card>
+
+          <ReadingStatsCard />
+        </div>
+
+        {/* Engagement */}
+        <div className="mt-10 grid gap-6 md:grid-cols-2">
+          <ShareLinkCard />
+          <WhatsAppOptIn />
+        </div>
+
+        {/* Skill analytics */}
+        <div className="mt-10">
+          <Card className="p-6 rounded-ds-2xl">
+            <h3 className="font-slab text-h3 mb-2">Skill Focus</h3>
+            {(ai.sequence ?? []).length ? (
+              <ul className="list-disc pl-6 text-body">
+                {(ai.sequence ?? []).map((s, i, arr) => (
+                  <li key={s}>
+                    {s} {i === 0 ? '- prioritize' : i === arr.length - 1 ? '- strong' : ''}
+                  </li>
+                ))}
+              </ul>
+            ) : (
+              <p className="text-body">Add preferences in your profile to see analytics.</p>
+            )}
+          </Card>
+        </div>
+
+        {/* Saved items */}
+        <div className="mt-10">
+          <SavedItems />
+        </div>
+
+        {/* Upgrade */}
+        <div className="mt-10">
+          <Card className="p-6 rounded-ds-2xl">
+            <h3 className="font-slab text-h3 mb-2">Upgrade to Rocket 🚀</h3>
+            <p className="text-body opacity-90">
+              Unlock AI deep feedback, speaking evaluator, and full analytics.
+            </p>
+            <div className="mt-4">
+              <Link href="/pricing">
+                <Button variant="primary" className="rounded-ds-xl">
+                  See Plans
+                </Button>
+              </Link>
+            </div>
+          </Card>
+        </div>
+
+        {/* Coach notes */}
+        <div className="mt-10">
+          <Card className="p-6 rounded-ds-2xl">
+            <h3 className="font-slab text-h3">Coach Notes</h3>
+            {Array.isArray(ai?.notes) && ai.notes.length ? (
+              <ul className="mt-3 list-disc pl-6 text-body">
+                {ai.notes.map((n: string, i: number) => (
+                  <li key={i}>{n}</li>
+                ))}
+              </ul>
+            ) : (
+              <Alert variant="info" className="mt-3">
+                Add more details in <b>Profile</b> to refine your AI plan.
+              </Alert>
+            )}
+
+            {showTips && (
+              <Alert variant="info" className="mt-6">
+                <div className="flex items-center justify-between gap-4">
+                  <span>Explore practice modules and track your progress from here.</span>
+                  <Button size="sm" variant="secondary" onClick={dismissTips} className="rounded-ds-xl">
+                    Got it
+                  </Button>
+                </div>
+              </Alert>
+            )}
+
+            {/* Word of the day */}
+            <div className="mt-10">
+              <WordOfTheDayCard />
+            </div>
+
+            <div id="reviews" className="mt-10">
+              <TodayReviewsPanel />
+            </div>
+
+            <FourSkillSpotlight />
+
+            {/* Weekly Challenge */}
+            <div className="mt-10">
+              {challengeLoading ? (
+                <Card className="rounded-ds-2xl border border-border/60 bg-card/70 p-6">
+                  <div className="h-6 w-40 animate-pulse rounded bg-border" />
+                  <div className="mt-4 h-24 w-full animate-pulse rounded bg-border" />
+                </Card>
+              ) : challengeEnrollment ? (
+                <ChallengeSpotlightCard
+                  cohortId={challengeEnrollment.cohort}
+                  progress={challengeEnrollment.progress ?? null}
+                />
+              ) : (
+                <JoinWeeklyChallengeCard />
+              )}
+            </div>
+
+            {/* Top summary cards */}
+            <div className="mt-10 grid gap-6 md:grid-cols-3">
+              <Card className="p-6 rounded-ds-2xl">
+                <div className="text-small opacity-70 mb-1">Goal Band</div>
+                <div className="text-h1 font-semibold">
+                  {profile?.goal_band?.toFixed?.(1) ?? (ai.suggestedGoal?.toFixed?.(1) || '—')}
+                </div>
+                <div className="mt-3">
+                  <Badge variant="info" size="sm">{profile?.english_level || 'Level —'}</Badge>
+                </div>
+              </Card>
+
+              <Card className="p-6 rounded-ds-2xl">
+                <div className="text-small opacity-70 mb-1">ETA to Goal</div>
+                <div className="text-h1 font-semibold">
+                  {ai.etaWeeks ?? '—'}
+                  <span className="text-h3 ml-1">weeks</span>
+                </div>
+                <div className="mt-3 text-small opacity-80">
+                  Assuming {profile?.time_commitment || '1–2h/day'}
+                </div>
+              </Card>
+
+              <Card className="p-6 rounded-ds-2xl">
+                <div className="text-small opacity-70 mb-1">Focus Sequence</div>
+                <div className="flex flex-wrap gap-2 mt-1">
+                  {(ai.sequence ?? prefs).slice(0, 4).map((s) => (
+                    <Badge key={s} size="sm">
+                      {s}
+                    </Badge>
+                  ))}
+                </div>
+              </Card>
             </div>
 
             {/* Next suggested lessons */}
