<<<<<<< HEAD
import * as React from 'react';
import { useRouter } from 'next/router';

export default function LegacyScheduleRedirect() {
  const router = useRouter();

  React.useEffect(() => {
    void router.replace('/onboarding/whatsapp');
  }, [router]);

  return (
    <div className="flex min-h-screen items-center justify-center bg-background text-foreground">
      <p className="text-small text-mutedText">Redirecting to the new onboarding flow…</p>
    </div>
  );
=======
import { useEffect } from 'react';
import { useRouter } from 'next/router';

export default function LegacyOnboardingSchedule() {
  const router = useRouter();

  useEffect(() => {
    router.replace('/onboarding');
  }, [router]);

  return null;
>>>>>>> 6acde07c
}<|MERGE_RESOLUTION|>--- conflicted
+++ resolved
@@ -1,30 +1,58 @@
-<<<<<<< HEAD
+// pages/onboarding/date.tsx
 import * as React from 'react';
 import { useRouter } from 'next/router';
+import StepShell from '@/components/onboarding/StepShell';
+import { Input } from '@/components/design-system/Input';
+import { markStep, persistDraft, readDraft } from '@/lib/onboarding';
 
-export default function LegacyScheduleRedirect() {
+const STEPS = [
+  { label: 'Target Band', href: '/onboarding/goal', done: true },
+  { label: 'Exam Date', href: '/onboarding/date' },
+  { label: 'WhatsApp Updates', href: '/onboarding/whatsapp' },
+] as const;
+
+export default function OnboardingDate() {
   const router = useRouter();
+  const [examDate, setExamDate] = React.useState<string>('');
 
   React.useEffect(() => {
-    void router.replace('/onboarding/whatsapp');
-  }, [router]);
+    markStep('date');
+    const draft = readDraft();
+    if (draft.examDate) setExamDate(draft.examDate);
+  }, []);
+
+  React.useEffect(() => {
+    persistDraft({ examDate: examDate || null });
+  }, [examDate]);
+
+  const back = () => router.push('/onboarding/goal');
+  const next = () => router.push('/onboarding/whatsapp');
 
   return (
-    <div className="flex min-h-screen items-center justify-center bg-background text-foreground">
-      <p className="text-small text-mutedText">Redirecting to the new onboarding flow…</p>
+    <div className="min-h-screen bg-background text-foreground">
+      <StepShell
+        step={2}
+        total={3}
+        title="Your Exam Date"
+        subtitle="We’ll back-calculate a plan that fits your deadline."
+        onBack={back}
+        onNext={next}
+        nextLabel="Continue"
+        steps={STEPS}
+        hint="Not sure? Pick an approximate date — you can update any time."
+      >
+        <div className="grid gap-4">
+          <Input
+            type="date"
+            label="IELTS Exam Date"
+            value={examDate}
+            onChange={(e) => setExamDate(e.target.value)}
+          />
+          <p className="text-small text-mutedText">
+            Choosing a date helps us pace your mocks and AI-graded tasks.
+          </p>
+        </div>
+      </StepShell>
     </div>
   );
-=======
-import { useEffect } from 'react';
-import { useRouter } from 'next/router';
-
-export default function LegacyOnboardingSchedule() {
-  const router = useRouter();
-
-  useEffect(() => {
-    router.replace('/onboarding');
-  }, [router]);
-
-  return null;
->>>>>>> 6acde07c
 }