import { useEffect } from 'react';
import { useRouter } from 'next/router';
<<<<<<< HEAD
import StepShell from '@/components/onboarding/StepShell';
import { Input } from '@/components/design-system/Input';
import { Button } from '@/components/design-system/Button';
import { markStep, persistDraft, readDraft } from '@/lib/onboarding';

const STEPS = [
  { label: 'Target Band', href: '/onboarding/goal' },
  { label: 'Exam Date', href: '/onboarding/date' },
  { label: 'WhatsApp Updates', href: '/onboarding/whatsapp' },
];

export default function Page() {
  const router = useRouter();
  const [goal, setGoal] = React.useState<string>('7.0');

  React.useEffect(() => {
    markStep('band');
    const draft = readDraft();
    if (draft.goalBand) {
      setGoal(draft.goalBand.toFixed(1));
    }
  }, []);

  React.useEffect(() => {
    const value = Number(goal);
    if (!Number.isNaN(value)) persistDraft({ goalBand: value });
  }, [goal]);

  const next = () => router.push('/onboarding/date');
=======

export default function LegacyOnboardingGoal() {
  const router = useRouter();
>>>>>>> aa796d38

  useEffect(() => {
    router.replace('/onboarding');
  }, [router]);

<<<<<<< HEAD
  return (
    <div className="min-h-screen bg-background text-foreground">
      <StepShell
        step={1}
        total={3}
        title="Your Target Band"
        subtitle="Pick the overall band you’re aiming for. You can adjust later."
        onNext={next}
        nextLabel="Continue"
        steps={STEPS}
        hint="Aim 0.5 higher than required — this helps counter exam-day variability."
      >
        <div className="grid gap-4">
          <Input
            type="number"
            step="0.5"
            min="5"
            max="9"
            label="Target Band"
            value={goal}
            onChange={(e) => setGoal(e.target.value)}
          />
          <div className="flex flex-wrap gap-2">
            {quick.map((q) => (
              <Button key={q} type="button" variant="ghost" className="rounded-ds-xl" onClick={() => setGoal(q)}>
                {q}
              </Button>
            ))}
          </div>
          <p className="text-small text-mutedText">
            Many universities accept 6.5–7.0. Choose slightly higher to keep buffer.
          </p>
        </div>
      </StepShell>
    </div>
  );
=======
  return null;
>>>>>>> aa796d38
}<|MERGE_RESOLUTION|>--- conflicted
+++ resolved
@@ -1,27 +1,27 @@
-import { useEffect } from 'react';
+// pages/onboarding/goal.tsx
+import * as React from 'react';
 import { useRouter } from 'next/router';
-<<<<<<< HEAD
 import StepShell from '@/components/onboarding/StepShell';
 import { Input } from '@/components/design-system/Input';
 import { Button } from '@/components/design-system/Button';
 import { markStep, persistDraft, readDraft } from '@/lib/onboarding';
 
 const STEPS = [
-  { label: 'Target Band', href: '/onboarding/goal' },
+  { label: 'Target Band', href: '/onboarding/goal', done: true },
   { label: 'Exam Date', href: '/onboarding/date' },
   { label: 'WhatsApp Updates', href: '/onboarding/whatsapp' },
-];
+] as const;
 
-export default function Page() {
+const quickBands = ['6.5', '7.0', '7.5', '8.0'];
+
+export default function OnboardingGoal() {
   const router = useRouter();
   const [goal, setGoal] = React.useState<string>('7.0');
 
   React.useEffect(() => {
     markStep('band');
     const draft = readDraft();
-    if (draft.goalBand) {
-      setGoal(draft.goalBand.toFixed(1));
-    }
+    if (draft.goalBand) setGoal(draft.goalBand.toFixed(1));
   }, []);
 
   React.useEffect(() => {
@@ -30,17 +30,7 @@
   }, [goal]);
 
   const next = () => router.push('/onboarding/date');
-=======
 
-export default function LegacyOnboardingGoal() {
-  const router = useRouter();
->>>>>>> aa796d38
-
-  useEffect(() => {
-    router.replace('/onboarding');
-  }, [router]);
-
-<<<<<<< HEAD
   return (
     <div className="min-h-screen bg-background text-foreground">
       <StepShell
@@ -51,33 +41,100 @@
         onNext={next}
         nextLabel="Continue"
         steps={STEPS}
-        hint="Aim 0.5 higher than required — this helps counter exam-day variability."
+        hint="Aim 0.5 higher than required — it helps counter exam-day variability."
       >
         <div className="grid gap-4">
           <Input
             type="number"
             step="0.5"
-            min="5"
+            min="4"
             max="9"
             label="Target Band"
             value={goal}
             onChange={(e) => setGoal(e.target.value)}
           />
           <div className="flex flex-wrap gap-2">
-            {quick.map((q) => (
+            {quickBands.map((q) => (
               <Button key={q} type="button" variant="ghost" className="rounded-ds-xl" onClick={() => setGoal(q)}>
                 {q}
               </Button>
             ))}
           </div>
           <p className="text-small text-mutedText">
-            Many universities accept 6.5–7.0. Choose slightly higher to keep buffer.
+            Many universities accept 6.5–7.0. Choosing slightly higher keeps a healthy buffer.
           </p>
         </div>
       </StepShell>
     </div>
   );
-=======
-  return null;
->>>>>>> aa796d38
+}
+// pages/onboarding/goal.tsx
+import * as React from 'react';
+import { useRouter } from 'next/router';
+import StepShell from '@/components/onboarding/StepShell';
+import { Input } from '@/components/design-system/Input';
+import { Button } from '@/components/design-system/Button';
+import { markStep, persistDraft, readDraft } from '@/lib/onboarding';
+
+const STEPS = [
+  { label: 'Target Band', href: '/onboarding/goal', done: true },
+  { label: 'Exam Date', href: '/onboarding/date' },
+  { label: 'WhatsApp Updates', href: '/onboarding/whatsapp' },
+] as const;
+
+const quickBands = ['6.5', '7.0', '7.5', '8.0'];
+
+export default function OnboardingGoal() {
+  const router = useRouter();
+  const [goal, setGoal] = React.useState<string>('7.0');
+
+  React.useEffect(() => {
+    markStep('band');
+    const draft = readDraft();
+    if (draft.goalBand) setGoal(draft.goalBand.toFixed(1));
+  }, []);
+
+  React.useEffect(() => {
+    const value = Number(goal);
+    if (!Number.isNaN(value)) persistDraft({ goalBand: value });
+  }, [goal]);
+
+  const next = () => router.push('/onboarding/date');
+
+  return (
+    <div className="min-h-screen bg-background text-foreground">
+      <StepShell
+        step={1}
+        total={3}
+        title="Your Target Band"
+        subtitle="Pick the overall band you’re aiming for. You can adjust later."
+        onNext={next}
+        nextLabel="Continue"
+        steps={STEPS}
+        hint="Aim 0.5 higher than required — it helps counter exam-day variability."
+      >
+        <div className="grid gap-4">
+          <Input
+            type="number"
+            step="0.5"
+            min="4"
+            max="9"
+            label="Target Band"
+            value={goal}
+            onChange={(e) => setGoal(e.target.value)}
+          />
+          <div className="flex flex-wrap gap-2">
+            {quickBands.map((q) => (
+              <Button key={q} type="button" variant="ghost" className="rounded-ds-xl" onClick={() => setGoal(q)}>
+                {q}
+              </Button>
+            ))}
+          </div>
+          <p className="text-small text-mutedText">
+            Many universities accept 6.5–7.0. Choosing slightly higher keeps a healthy buffer.
+          </p>
+        </div>
+      </StepShell>
+    </div>
+  );
 }