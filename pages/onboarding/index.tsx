import { useCallback, useEffect, useMemo, useRef, useState } from 'react';
import { useRouter } from 'next/router';

import StepShell from '@/components/onboarding/StepShell';
import { Alert } from '@/components/design-system/Alert';
import { Button } from '@/components/design-system/Button';
import { Checkbox } from '@/components/design-system/Checkbox';
import { Input } from '@/components/design-system/Input';
import { Skeleton } from '@/components/design-system/Skeleton';
import {
  TOTAL_ONBOARDING_STEPS,
  languageOptions,
  onboardingStateSchema,
  type OnboardingState,
  type OnboardingStepPayload,
  weekdayOptions,
} from '@/lib/onboarding/schema';

const STEP_LABELS = ['Language', 'Band goal', 'Exam date', 'Study plan', 'WhatsApp'] as const;

const STEP_COPIES = [
  {
    title: 'Pick your learning language',
    subtitle: 'We’ll translate prompts, reminders, and nudges so everything feels familiar.',
    hint: 'You can switch languages later from Settings → Preferences.',
  },
  {
    title: 'Set your target band',
    subtitle: 'A clear goal helps us pace mocks, AI feedback, and review sessions.',
  },
  {
    title: 'When is your IELTS exam?',
    subtitle: 'We’ll reverse-engineer the study plan so you peak near test day.',
  },
  {
    title: 'Shape your weekly rhythm',
    subtitle: 'Tell us when you can put in focused time so we can schedule smarter.',
    hint: 'We’ll schedule AI-graded tasks and mocks on the days you pick.',
  },
  {
    title: 'Stay on track with WhatsApp',
    subtitle: 'Opt in for gentle reminders and quick wins (totally optional).',
    hint: 'We send at most three nudges per week and you can opt out anytime.',
  },
] as const;

const LANGUAGE_COPY: Record<(typeof languageOptions)[number], { title: string; description: string }> = {
  en: {
    title: 'English',
    description: 'Interface, reminders, and lessons in English.',
  },
  ur: {
    title: 'اردو',
    description: 'Interface in Urdu with IELTS practice kept bilingual.',
  },
};

<<<<<<< HEAD
const quickBands = ['6.5', '7.0', '7.5', '8.0'] as const;
=======
import type { Profile } from '@/types/profile';
import { fetchProfile, markOnboardingComplete, upsertProfile } from '@/lib/profile';
import { emitUserEvent } from '@/lib/analytics/user';
>>>>>>> 52211c81

const phoneRegex = /^\+?[1-9]\d{7,14}$/;

const dayOrder = [...weekdayOptions];

type Language = (typeof languageOptions)[number];
type Weekday = (typeof weekdayOptions)[number];

type FormState = {
  preferredLanguage: Language;
  goalBand: string;
  examDate: string;
  studyDays: Weekday[];
  minutesPerDay: string;
  whatsappOptIn: boolean;
  phone: string;
};

const defaultFormState: FormState = {
  preferredLanguage: 'en',
  goalBand: '7.0',
  examDate: '',
  studyDays: [],
  minutesPerDay: '45',
  whatsappOptIn: false,
  phone: '',
};

export default function OnboardingWizard() {
  const router = useRouter();

  const [form, setForm] = useState<FormState>(defaultFormState);
  const [profileState, setProfileState] = useState<OnboardingState | null>(null);
  const [step, setStep] = useState(1);
  const [loading, setLoading] = useState(true);
  const [saving, setSaving] = useState(false);
  const [error, setError] = useState<string | null>(null);
  const [phoneError, setPhoneError] = useState<string | null>(null);

  const startTracked = useRef(false);

  const nextPath = useMemo(() => {
    const qNext = typeof router.query.next === 'string' ? router.query.next : null;
    return qNext && qNext.startsWith('/') ? qNext : '/dashboard';
  }, [router.query.next]);

  const determineStep = useCallback((data: OnboardingState | null) => {
    if (!data) return 1;
    if (data.onboardingComplete) return TOTAL_ONBOARDING_STEPS;
    const current = Number.isFinite(data.onboardingStep) ? data.onboardingStep : 0;
    return Math.min(TOTAL_ONBOARDING_STEPS, current + 1);
  }, []);

  const syncForm = useCallback((data: OnboardingState) => {
    setForm((prev) => ({
      preferredLanguage: (data.preferredLanguage as Language) ?? prev.preferredLanguage ?? 'en',
      goalBand:
        typeof data.goalBand === 'number'
          ? data.goalBand.toFixed(1)
          : prev.goalBand ?? defaultFormState.goalBand,
      examDate: data.examDate ?? '',
      studyDays: (data.studyDays as Weekday[] | null) ?? prev.studyDays ?? [],
      minutesPerDay:
        typeof data.studyMinutesPerDay === 'number'
          ? String(data.studyMinutesPerDay)
          : prev.minutesPerDay ?? defaultFormState.minutesPerDay,
      whatsappOptIn: data.whatsappOptIn ?? prev.whatsappOptIn ?? false,
      phone: data.phone ?? prev.phone ?? '',
    }));
    setPhoneError(null);
  }, []);

  useEffect(() => {
    let active = true;
    const controller = new AbortController();
    setLoading(true);
    setError(null);

    (async () => {
      try {
        const res = await fetch('/api/onboarding', { signal: controller.signal });
        if (res.status === 401) {
          const suffix = nextPath ? `?next=${encodeURIComponent(nextPath)}` : '';
          await router.replace(`/login${suffix}`);
          return;
        }

        const body = await res.json();
        if (!res.ok) {
          const message = typeof body?.error === 'string' ? body.error : 'Unable to load onboarding data';
          throw new Error(message);
        }

        const parsed = onboardingStateSchema.parse(body);
        if (!active) return;

        setProfileState(parsed);
        syncForm(parsed);
        const nextStepValue = determineStep(parsed);
        setStep(nextStepValue);

        if (parsed.onboardingComplete) {
          await router.replace(nextPath);
        }
      } catch (err) {
        if (!active) return;
        if (err instanceof Error && err.name === 'AbortError') return;
        const message = err instanceof Error ? err.message : 'Unable to load onboarding data';
        setError(message);
      } finally {
        if (active) setLoading(false);
      }
    })();

    return () => {
      active = false;
      controller.abort();
    };
  }, [determineStep, nextPath, router, syncForm]);

<<<<<<< HEAD
  const updateForm = useCallback(
    <K extends keyof FormState>(key: K, value: FormState[K]) => {
      setForm((prev) => ({ ...prev, [key]: value }));
      setError(null);
      if (key === 'phone' || (key === 'whatsappOptIn' && value === false)) {
        setPhoneError(null);
      }
    },
    [],
  );

  const toggleStudyDay = useCallback(
    (day: Weekday) => {
      setForm((prev) => {
        const exists = prev.studyDays.includes(day);
        const nextDays = exists
          ? prev.studyDays.filter((d) => d !== day)
          : [...prev.studyDays, day].sort(
              (a, b) => dayOrder.indexOf(a) - dayOrder.indexOf(b),
            );
        return { ...prev, studyDays: nextDays };
      });
      setError(null);
    },
    [],
  );

  const persistStep = useCallback(
    async (payload: OnboardingStepPayload) => {
=======
  useEffect(() => {
    if (loading || startTracked.current) return;
    startTracked.current = true;
    void emitUserEvent('onboarding_start', { step, delta: 0 });
  }, [loading, step]);

  const updateProfile = useCallback(
    async (patch: Parameters<typeof upsertProfile>[0], nextStep?: StepId) => {
>>>>>>> 52211c81
      setSaving(true);
      setError(null);
      try {
        const res = await fetch('/api/onboarding', {
          method: 'POST',
          headers: { 'content-type': 'application/json' },
          body: JSON.stringify(payload),
        });

        if (res.status === 401) {
          const suffix = nextPath ? `?next=${encodeURIComponent(nextPath)}` : '';
          await router.replace(`/login${suffix}`);
          throw new Error('Not authenticated');
        }

        const body = await res.json();
        if (!res.ok) {
          const message = typeof body?.error === 'string' ? body.error : 'Unable to save onboarding step';
          throw new Error(message);
        }

        const parsed = onboardingStateSchema.parse(body);
        setProfileState(parsed);
        syncForm(parsed);
        setStep(determineStep(parsed));
        return parsed;
      } finally {
        setSaving(false);
      }
    },
    [determineStep, nextPath, router, syncForm],
  );

<<<<<<< HEAD
  const handleBack = useCallback(() => {
    if (loading || saving) return;
    setError(null);
    setStep((prev) => Math.max(1, prev - 1));
  }, [loading, saving]);

  const handleNext = useCallback(async () => {
    if (loading || saving) return;
=======
  const handleBandNext = async () => {
    const parsed = Number(band);
    if (Number.isNaN(parsed) || parsed < 4 || parsed > 9) {
      setError('Choose a band between 4.0 and 9.0.');
      return;
    }
    const prev = step;
    await updateProfile({ goal_band: parsed, onboarding_step: 1, onboarding_complete: false }, 2);
    const delta = Math.max(0, 2 - prev);
    void emitUserEvent('onboarding_step_complete', { step: prev, delta });
  };

  const handleDateNext = async () => {
    const prev = step;
    await updateProfile({ exam_date: examDate || null, onboarding_step: 2 }, 3);
    const delta = Math.max(0, 3 - prev);
    void emitUserEvent('onboarding_step_complete', { step: prev, delta });
  };
>>>>>>> 52211c81

    try {
      if (step === 1) {
        await persistStep({ step: 1, data: { preferredLanguage: form.preferredLanguage } });
        return;
      }

      if (step === 2) {
        const parsed = Number(form.goalBand);
        if (Number.isNaN(parsed) || parsed < 4 || parsed > 9) {
          setError('Choose a band between 4.0 and 9.0.');
          return;
        }
        const normalized = Math.round(parsed * 2) / 2;
        await persistStep({ step: 2, data: { goalBand: normalized } });
        setForm((prev) => ({ ...prev, goalBand: normalized.toFixed(1) }));
        return;
      }

<<<<<<< HEAD
      if (step === 3) {
        const trimmed = form.examDate.trim();
        if (trimmed && !/^\d{4}-\d{2}-\d{2}$/.test(trimmed)) {
          setError('Enter a valid date in YYYY-MM-DD format.');
          return;
        }
        await persistStep({ step: 3, data: { examDate: trimmed || '' } });
        return;
=======
    try {
      const prev = step;
      await updateProfile(
        {
          phone: phoneValue,
          notification_channels: Array.from(baseChannels),
          whatsapp_opt_in: optIn,
          onboarding_step: 3,
          onboarding_complete: true,
        },
        3,
      );
      await markOnboardingComplete();
      const delta = 3 - prev;
      if (delta > 0) {
        void emitUserEvent('onboarding_step_complete', { step: prev, delta });
      }
      void emitUserEvent('onboarding_done', { step: 3, delta: 0 });
      await router.replace(nextPath);
    } catch (err) {
      if (err instanceof Error && err.message === 'Not authenticated') {
        const suffix = nextPath ? `?next=${encodeURIComponent(nextPath)}` : '';
        await router.replace(`/login${suffix}`);
>>>>>>> 52211c81
      }

<<<<<<< HEAD
      if (step === 4) {
        if (form.studyDays.length === 0) {
          setError('Select at least one day you can dedicate to studying.');
          return;
        }
        const minutes = Number.parseInt(form.minutesPerDay, 10);
        if (Number.isNaN(minutes) || minutes < 15 || minutes > 240) {
          setError('Choose a daily study target between 15 and 240 minutes.');
          return;
        }
        await persistStep({ step: 4, data: { studyDays: form.studyDays, minutesPerDay: minutes } });
        setForm((prev) => ({ ...prev, minutesPerDay: String(minutes) }));
        return;
      }

      if (step === 5) {
        setPhoneError(null);
        const trimmed = form.phone.trim();
        if (form.whatsappOptIn && !phoneRegex.test(trimmed)) {
          setPhoneError('Enter a valid phone number in international format (e.g. +14155552671).');
          return;
        }
        const result = await persistStep({
          step: 5,
          data: {
            whatsappOptIn: form.whatsappOptIn,
            phone: form.whatsappOptIn ? trimmed : '',
          },
        });
        if (result.onboardingComplete) {
          await router.replace(nextPath);
        }
      }
=======
  const skip = async () => {
    try {
      const prev = step;
      await updateProfile({ onboarding_step: 3, onboarding_complete: true }, 3);
      await markOnboardingComplete();
      const delta = 3 - prev;
      if (delta > 0) {
        void emitUserEvent('onboarding_step_complete', { step: prev, delta });
      }
      void emitUserEvent('onboarding_done', { step: 3, delta: 0 });
      await router.replace(nextPath);
>>>>>>> 52211c81
    } catch (err) {
      if (err instanceof Error && err.message === 'Not authenticated') {
        return;
      }
      const message = err instanceof Error ? err.message : 'Unable to save onboarding step';
      setError(message);
    }
  }, [form, loading, nextPath, persistStep, router, saving, step]);

  const stepMeta = useMemo(
    () =>
      STEP_LABELS.map((label, index) => ({
        label,
        done: (profileState?.onboardingStep ?? 0) >= index + 1,
      })),
    [profileState?.onboardingStep],
  );

  const copy = STEP_COPIES[step - 1] ?? STEP_COPIES[0];

  return (
    <StepShell
      step={step}
      total={TOTAL_ONBOARDING_STEPS}
      title={copy.title}
      subtitle={copy.subtitle}
      hint={copy.hint}
      steps={stepMeta}
      onBack={handleBack}
      onNext={handleNext}
      nextLabel={saving ? 'Saving…' : 'Continue'}
      nextDisabled={saving || loading}
    >
      {error && (
        <Alert variant="error" className="mb-4" role="alert">
          {error}
        </Alert>
      )}

      {loading ? (
        <LoadingState />
      ) : (
        <StepContent
          step={step}
          form={form}
          updateForm={updateForm}
          toggleStudyDay={toggleStudyDay}
          phoneError={phoneError}
        />
      )}
    </StepShell>
  );
}

type StepContentProps = {
  step: number;
  form: FormState;
  updateForm: <K extends keyof FormState>(key: K, value: FormState[K]) => void;
  toggleStudyDay: (day: Weekday) => void;
  phoneError: string | null;
};

function StepContent({ step, form, updateForm, toggleStudyDay, phoneError }: StepContentProps) {
  if (step === 1) {
    return (
      <div className="space-y-4">
        <p className="text-small text-mutedText">Pick the language that feels most comfortable for instructions and reminders.</p>
        <div className="grid gap-3 sm:grid-cols-2">
          {languageOptions.map((option) => {
            const selected = form.preferredLanguage === option;
            const copy = LANGUAGE_COPY[option];
            return (
              <Button
                key={option}
                type="button"
                variant={selected ? 'primary' : 'secondary'}
                className="flex w-full flex-col items-start gap-1 rounded-ds-xl px-4 py-3 text-left"
                onClick={() => updateForm('preferredLanguage', option)}
              >
                <span className="text-base font-semibold">{copy.title}</span>
                <span className="text-small text-mutedText">{copy.description}</span>
              </Button>
            );
          })}
        </div>
      </div>
    );
  }

  if (step === 2) {
    return (
      <div className="space-y-4">
        <Input
          type="number"
          label="Target overall band"
          min={4}
          max={9}
          step={0.5}
          value={form.goalBand}
          onChange={(event) => updateForm('goalBand', event.target.value)}
          helperText="Most universities aim for 6.5–7.0. Setting your target 0.5 higher gives breathing room."
        />
        <div className="flex flex-wrap gap-2">
          {quickBands.map((band) => {
            const selected = form.goalBand === band;
            return (
              <Button
                key={band}
                type="button"
                variant={selected ? 'primary' : 'secondary'}
                className="rounded-ds-xl"
                onClick={() => updateForm('goalBand', band)}
              >
                {band}
              </Button>
            );
          })}
        </div>
      </div>
    );
  }

  if (step === 3) {
    return (
      <div className="space-y-4">
        <Input
          type="date"
          label="IELTS exam date"
          value={form.examDate}
          onChange={(event) => updateForm('examDate', event.target.value)}
          helperText="Leave blank if you haven’t booked yet—we’ll suggest a four-week ramp."
        />
        <p className="text-small text-mutedText">
          We’ll pace mocks, AI-evaluated writing, and speaking drills so you peak near your exam.
        </p>
      </div>
    );
  }

  if (step === 4) {
    return (
      <div className="space-y-5">
        <div>
          <p className="text-small text-mutedText">Which days can you reliably dedicate to IELTS prep?</p>
          <div className="mt-3 grid grid-cols-2 gap-2 sm:grid-cols-4">
            {weekdayOptions.map((day) => {
              const selected = form.studyDays.includes(day);
              return (
                <Button
                  key={day}
                  type="button"
                  variant={selected ? 'primary' : 'secondary'}
                  className="rounded-ds-xl px-3 py-2 font-semibold"
                  onClick={() => toggleStudyDay(day)}
                >
                  {day}
                </Button>
              );
            })}
          </div>
        </div>
        <Input
          type="number"
          label="Minutes per study day"
          min={15}
          max={240}
          step={5}
          value={form.minutesPerDay}
          onChange={(event) => updateForm('minutesPerDay', event.target.value)}
          helperText="We recommend at least 45 focused minutes. Your plan will adapt to this budget."
        />
      </div>
    );
  }

  return (
    <div className="space-y-4">
      <Checkbox
        checked={form.whatsappOptIn}
        onCheckedChange={(checked) => updateForm('whatsappOptIn', Boolean(checked))}
        label="Send me WhatsApp nudges"
        description="2–3 gentle reminders per week with prompts, checklists, and next steps."
      />
      {form.whatsappOptIn ? (
        <Input
          label="WhatsApp number"
          placeholder="+14155552671"
          value={form.phone}
          onChange={(event) => updateForm('phone', event.target.value)}
          helperText="Use your full international number including country code."
          error={phoneError ?? undefined}
        />
      ) : (
        <p className="text-small text-mutedText">
          Prefer email? Enable WhatsApp reminders later from Settings → Notifications.
        </p>
      )}
    </div>
  );
}

function LoadingState() {
  return (
    <div className="space-y-3">
      <Skeleton className="h-12 w-full" />
      <Skeleton className="h-10 w-3/4" />
      <Skeleton className="h-6 w-1/2" />
    </div>
  );
}<|MERGE_RESOLUTION|>--- conflicted
+++ resolved
@@ -16,7 +16,9 @@
   weekdayOptions,
 } from '@/lib/onboarding/schema';
 
-const STEP_LABELS = ['Language', 'Band goal', 'Exam date', 'Study plan', 'WhatsApp'] as const;
+import type { Profile } from '@/types/profile';
+import { fetchProfile, markOnboardingComplete, upsertProfile } from '@/lib/profile';
+import { emitUserEvent } from '@/lib/analytics/user';
 
 const STEP_COPIES = [
   {
@@ -55,13 +57,7 @@
   },
 };
 
-<<<<<<< HEAD
 const quickBands = ['6.5', '7.0', '7.5', '8.0'] as const;
-=======
-import type { Profile } from '@/types/profile';
-import { fetchProfile, markOnboardingComplete, upsertProfile } from '@/lib/profile';
-import { emitUserEvent } from '@/lib/analytics/user';
->>>>>>> 52211c81
 
 const phoneRegex = /^\+?[1-9]\d{7,14}$/;
 
@@ -182,37 +178,6 @@
     };
   }, [determineStep, nextPath, router, syncForm]);
 
-<<<<<<< HEAD
-  const updateForm = useCallback(
-    <K extends keyof FormState>(key: K, value: FormState[K]) => {
-      setForm((prev) => ({ ...prev, [key]: value }));
-      setError(null);
-      if (key === 'phone' || (key === 'whatsappOptIn' && value === false)) {
-        setPhoneError(null);
-      }
-    },
-    [],
-  );
-
-  const toggleStudyDay = useCallback(
-    (day: Weekday) => {
-      setForm((prev) => {
-        const exists = prev.studyDays.includes(day);
-        const nextDays = exists
-          ? prev.studyDays.filter((d) => d !== day)
-          : [...prev.studyDays, day].sort(
-              (a, b) => dayOrder.indexOf(a) - dayOrder.indexOf(b),
-            );
-        return { ...prev, studyDays: nextDays };
-      });
-      setError(null);
-    },
-    [],
-  );
-
-  const persistStep = useCallback(
-    async (payload: OnboardingStepPayload) => {
-=======
   useEffect(() => {
     if (loading || startTracked.current) return;
     startTracked.current = true;
@@ -221,50 +186,15 @@
 
   const updateProfile = useCallback(
     async (patch: Parameters<typeof upsertProfile>[0], nextStep?: StepId) => {
->>>>>>> 52211c81
       setSaving(true);
       setError(null);
-      try {
-        const res = await fetch('/api/onboarding', {
-          method: 'POST',
-          headers: { 'content-type': 'application/json' },
-          body: JSON.stringify(payload),
-        });
-
-        if (res.status === 401) {
-          const suffix = nextPath ? `?next=${encodeURIComponent(nextPath)}` : '';
-          await router.replace(`/login${suffix}`);
-          throw new Error('Not authenticated');
-        }
-
-        const body = await res.json();
-        if (!res.ok) {
-          const message = typeof body?.error === 'string' ? body.error : 'Unable to save onboarding step';
-          throw new Error(message);
-        }
-
-        const parsed = onboardingStateSchema.parse(body);
-        setProfileState(parsed);
-        syncForm(parsed);
-        setStep(determineStep(parsed));
-        return parsed;
-      } finally {
-        setSaving(false);
+      if (key === 'phone' || (key === 'whatsappOptIn' && value === false)) {
+        setPhoneError(null);
       }
     },
-    [determineStep, nextPath, router, syncForm],
-  );
-
-<<<<<<< HEAD
-  const handleBack = useCallback(() => {
-    if (loading || saving) return;
-    setError(null);
-    setStep((prev) => Math.max(1, prev - 1));
-  }, [loading, saving]);
-
-  const handleNext = useCallback(async () => {
-    if (loading || saving) return;
-=======
+    [],
+  );
+
   const handleBandNext = async () => {
     const parsed = Number(band);
     if (Number.isNaN(parsed) || parsed < 4 || parsed > 9) {
@@ -283,7 +213,39 @@
     const delta = Math.max(0, 3 - prev);
     void emitUserEvent('onboarding_step_complete', { step: prev, delta });
   };
->>>>>>> 52211c81
+
+        if (res.status === 401) {
+          const suffix = nextPath ? `?next=${encodeURIComponent(nextPath)}` : '';
+          await router.replace(`/login${suffix}`);
+          throw new Error('Not authenticated');
+        }
+
+        const body = await res.json();
+        if (!res.ok) {
+          const message = typeof body?.error === 'string' ? body.error : 'Unable to save onboarding step';
+          throw new Error(message);
+        }
+
+        const parsed = onboardingStateSchema.parse(body);
+        setProfileState(parsed);
+        syncForm(parsed);
+        setStep(determineStep(parsed));
+        return parsed;
+      } finally {
+        setSaving(false);
+      }
+    },
+    [determineStep, nextPath, router, syncForm],
+  );
+
+  const handleBack = useCallback(() => {
+    if (loading || saving) return;
+    setError(null);
+    setStep((prev) => Math.max(1, prev - 1));
+  }, [loading, saving]);
+
+  const handleNext = useCallback(async () => {
+    if (loading || saving) return;
 
     try {
       if (step === 1) {
@@ -291,28 +253,6 @@
         return;
       }
 
-      if (step === 2) {
-        const parsed = Number(form.goalBand);
-        if (Number.isNaN(parsed) || parsed < 4 || parsed > 9) {
-          setError('Choose a band between 4.0 and 9.0.');
-          return;
-        }
-        const normalized = Math.round(parsed * 2) / 2;
-        await persistStep({ step: 2, data: { goalBand: normalized } });
-        setForm((prev) => ({ ...prev, goalBand: normalized.toFixed(1) }));
-        return;
-      }
-
-<<<<<<< HEAD
-      if (step === 3) {
-        const trimmed = form.examDate.trim();
-        if (trimmed && !/^\d{4}-\d{2}-\d{2}$/.test(trimmed)) {
-          setError('Enter a valid date in YYYY-MM-DD format.');
-          return;
-        }
-        await persistStep({ step: 3, data: { examDate: trimmed || '' } });
-        return;
-=======
     try {
       const prev = step;
       await updateProfile(
@@ -334,46 +274,11 @@
       await router.replace(nextPath);
     } catch (err) {
       if (err instanceof Error && err.message === 'Not authenticated') {
-        const suffix = nextPath ? `?next=${encodeURIComponent(nextPath)}` : '';
-        await router.replace(`/login${suffix}`);
->>>>>>> 52211c81
-      }
-
-<<<<<<< HEAD
-      if (step === 4) {
-        if (form.studyDays.length === 0) {
-          setError('Select at least one day you can dedicate to studying.');
-          return;
-        }
-        const minutes = Number.parseInt(form.minutesPerDay, 10);
-        if (Number.isNaN(minutes) || minutes < 15 || minutes > 240) {
-          setError('Choose a daily study target between 15 and 240 minutes.');
-          return;
-        }
-        await persistStep({ step: 4, data: { studyDays: form.studyDays, minutesPerDay: minutes } });
-        setForm((prev) => ({ ...prev, minutesPerDay: String(minutes) }));
         return;
       }
-
-      if (step === 5) {
-        setPhoneError(null);
-        const trimmed = form.phone.trim();
-        if (form.whatsappOptIn && !phoneRegex.test(trimmed)) {
-          setPhoneError('Enter a valid phone number in international format (e.g. +14155552671).');
-          return;
-        }
-        const result = await persistStep({
-          step: 5,
-          data: {
-            whatsappOptIn: form.whatsappOptIn,
-            phone: form.whatsappOptIn ? trimmed : '',
-          },
-        });
-        if (result.onboardingComplete) {
-          await router.replace(nextPath);
-        }
-      }
-=======
+    }
+  };
+
   const skip = async () => {
     try {
       const prev = step;
@@ -385,12 +290,8 @@
       }
       void emitUserEvent('onboarding_done', { step: 3, delta: 0 });
       await router.replace(nextPath);
->>>>>>> 52211c81
     } catch (err) {
-      if (err instanceof Error && err.message === 'Not authenticated') {
-        return;
-      }
-      const message = err instanceof Error ? err.message : 'Unable to save onboarding step';
+      const message = err instanceof Error ? err.message : 'Unable to skip onboarding';
       setError(message);
     }
   }, [form, loading, nextPath, persistStep, router, saving, step]);
