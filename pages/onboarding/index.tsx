import { useCallback, useEffect, useMemo, useRef, useState } from 'react';
import { useRouter } from 'next/router';

import StepShell from '@/components/onboarding/StepShell';
import { Alert } from '@/components/design-system/Alert';
import { UpgradeBanner } from '@/components/premium/UpgradeBanner';

import type { Profile } from '@/types/profile';
import { fetchProfile, markOnboardingComplete, upsertProfile } from '@/lib/profile';
import { usePlan } from '@/hooks/usePlan';
<<<<<<< HEAD
=======

const STEP_COPIES = [
  {
    title: 'Pick your learning language',
    subtitle: 'We’ll translate prompts, reminders, and nudges so everything feels familiar.',
    hint: 'You can switch languages later from Settings → Preferences.',
  },
  {
    title: 'Set your target band',
    subtitle: 'A clear goal helps us pace mocks, AI feedback, and review sessions.',
  },
  {
    title: 'When is your IELTS exam?',
    subtitle: 'We’ll reverse-engineer the study plan so you peak near test day.',
  },
  {
    title: 'Shape your weekly rhythm',
    subtitle: 'Tell us when you can put in focused time so we can schedule smarter.',
    hint: 'We’ll schedule AI-graded tasks and mocks on the days you pick.',
  },
  {
    title: 'Stay on track with WhatsApp',
    subtitle: 'Opt in for gentle reminders and quick wins (totally optional).',
    hint: 'We send at most three nudges per week and you can opt out anytime.',
  },
] as const;

const LANGUAGE_COPY: Record<(typeof languageOptions)[number], { title: string; description: string }> = {
  en: {
    title: 'English',
    description: 'Interface, reminders, and lessons in English.',
  },
  ur: {
    title: 'اردو',
    description: 'Interface in Urdu with IELTS practice kept bilingual.',
  },
};
>>>>>>> b74c0f7e

const quickBands = ['6.5', '7.0', '7.5', '8.0'] as const;

const phoneRegex = /^\+?[1-9]\d{7,14}$/;

const dayOrder = [...weekdayOptions];

type Language = (typeof languageOptions)[number];
type Weekday = (typeof weekdayOptions)[number];

type FormState = {
  preferredLanguage: Language;
  goalBand: string;
  examDate: string;
  studyDays: Weekday[];
  minutesPerDay: string;
  whatsappOptIn: boolean;
  phone: string;
};

const defaultFormState: FormState = {
  preferredLanguage: 'en',
  goalBand: '7.0',
  examDate: '',
  studyDays: [],
  minutesPerDay: '45',
  whatsappOptIn: false,
  phone: '',
};

export default function OnboardingWizard() {
  const router = useRouter();

  const [form, setForm] = useState<FormState>(defaultFormState);
  const [profileState, setProfileState] = useState<OnboardingState | null>(null);
  const [step, setStep] = useState(1);
  const [loading, setLoading] = useState(true);
  const [saving, setSaving] = useState(false);
  const [error, setError] = useState<string | null>(null);
  const [phoneError, setPhoneError] = useState<string | null>(null);

  const startTracked = useRef(false);

  const nextPath = useMemo(() => {
    const qNext = typeof router.query.next === 'string' ? router.query.next : null;
    return qNext && qNext.startsWith('/') ? qNext : '/dashboard';
  }, [router.query.next]);

  const { plan, loading: planLoading } = usePlan();
  const showUpgradeBanner = !planLoading && plan === 'free';

  useEffect(() => {
    let active = true;
    const controller = new AbortController();
    setLoading(true);
    setError(null);

    (async () => {
      try {
        const res = await fetch('/api/onboarding', { signal: controller.signal });
        if (res.status === 401) {
          const suffix = nextPath ? `?next=${encodeURIComponent(nextPath)}` : '';
          await router.replace(`/login${suffix}`);
          return;
        }

        const body = await res.json();
        if (!res.ok) {
          const message = typeof body?.error === 'string' ? body.error : 'Unable to load onboarding data';
          throw new Error(message);
        }

        const parsed = onboardingStateSchema.parse(body);
        if (!active) return;

        setProfileState(parsed);
        syncForm(parsed);
        const nextStepValue = determineStep(parsed);
        setStep(nextStepValue);

        if (parsed.onboardingComplete) {
          await router.replace(nextPath);
        }
      } catch (err) {
        if (!active) return;
        if (err instanceof Error && err.name === 'AbortError') return;
        const message = err instanceof Error ? err.message : 'Unable to load onboarding data';
        setError(message);
      } finally {
        if (active) setLoading(false);
      }
    })();

    return () => {
      active = false;
      controller.abort();
    };
  }, [determineStep, nextPath, router, syncForm]);

  useEffect(() => {
    if (loading || startTracked.current) return;
    startTracked.current = true;
    void emitUserEvent('onboarding_start', { step, delta: 0 });
  }, [loading, step]);

  const updateProfile = useCallback(
    async (patch: Parameters<typeof upsertProfile>[0], nextStep?: StepId) => {
      setSaving(true);
      setError(null);
      if (key === 'phone' || (key === 'whatsappOptIn' && value === false)) {
        setPhoneError(null);
      }
    },
    [],
  );

  const handleBandNext = async () => {
    const parsed = Number(band);
    if (Number.isNaN(parsed) || parsed < 4 || parsed > 9) {
      setError('Choose a band between 4.0 and 9.0.');
      return;
    }
    const prev = step;
    await updateProfile({ goal_band: parsed, onboarding_step: 1, onboarding_complete: false }, 2);
    const delta = Math.max(0, 2 - prev);
    void emitUserEvent('onboarding_step_complete', { step: prev, delta });
  };

  const handleDateNext = async () => {
    const prev = step;
    await updateProfile({ exam_date: examDate || null, onboarding_step: 2 }, 3);
    const delta = Math.max(0, 3 - prev);
    void emitUserEvent('onboarding_step_complete', { step: prev, delta });
  };

        if (res.status === 401) {
          const suffix = nextPath ? `?next=${encodeURIComponent(nextPath)}` : '';
          await router.replace(`/login${suffix}`);
          throw new Error('Not authenticated');
        }

        const body = await res.json();
        if (!res.ok) {
          const message = typeof body?.error === 'string' ? body.error : 'Unable to save onboarding step';
          throw new Error(message);
        }

        const parsed = onboardingStateSchema.parse(body);
        setProfileState(parsed);
        syncForm(parsed);
        setStep(determineStep(parsed));
        return parsed;
      } finally {
        setSaving(false);
      }
    },
    [determineStep, nextPath, router, syncForm],
  );

  const handleBack = useCallback(() => {
    if (loading || saving) return;
    setError(null);
    setStep((prev) => Math.max(1, prev - 1));
  }, [loading, saving]);

  const handleNext = useCallback(async () => {
    if (loading || saving) return;

    try {
      if (step === 1) {
        await persistStep({ step: 1, data: { preferredLanguage: form.preferredLanguage } });
        return;
      }

    try {
      const prev = step;
      await updateProfile(
        {
          phone: phoneValue,
          notification_channels: Array.from(baseChannels),
          whatsapp_opt_in: optIn,
          onboarding_step: 3,
          onboarding_complete: true,
        },
        3,
      );
      await markOnboardingComplete();
      const delta = 3 - prev;
      if (delta > 0) {
        void emitUserEvent('onboarding_step_complete', { step: prev, delta });
      }
      void emitUserEvent('onboarding_done', { step: 3, delta: 0 });
      await router.replace(nextPath);
    } catch (err) {
      if (err instanceof Error && err.message === 'Not authenticated') {
        return;
      }
    }
  };

  const skip = async () => {
    try {
      const prev = step;
      await updateProfile({ onboarding_step: 3, onboarding_complete: true }, 3);
      await markOnboardingComplete();
      const delta = 3 - prev;
      if (delta > 0) {
        void emitUserEvent('onboarding_step_complete', { step: prev, delta });
      }
      void emitUserEvent('onboarding_done', { step: 3, delta: 0 });
      await router.replace(nextPath);
    } catch (err) {
      const message = err instanceof Error ? err.message : 'Unable to skip onboarding';
      setError(message);
    }
  }, [form, loading, nextPath, persistStep, router, saving, step]);

  const back = () => {
    if (step === 1) return;
    setError(null);
    setStep((step - 1) as StepId);
  };

  useEffect(() => {
    if (!optIn) {
      setPhoneError(null);
    }
  }, [optIn]);

  return (
    <div className="min-h-screen bg-lightBg/40 py-12 dark:bg-gradient-to-br dark:from-dark/80 dark:to-darker/90">
      <Container className="max-w-3xl">
        <Card className="rounded-ds-2xl border border-border/60 bg-card/80 p-6 shadow-xl backdrop-blur">
          <header className="flex flex-col gap-2 border-b border-border/50 pb-4">
            <span className="text-caption uppercase tracking-[0.18em] text-mutedText">Welcome aboard</span>
            <h1 className="text-h2 font-slab">Let’s tailor your IELTS prep</h1>
            <p className="text-small text-mutedText">
              Three quick questions so we can personalise mocks, reminders, and feedback.
            </p>
          </header>

          <Stepper current={step} />

          {showUpgradeBanner && (
            <UpgradeBanner
              className="mt-4"
              pillLabel="Explorer · Free plan"
              title="Unlock the full onboarding coach"
              description="Premium keeps your study plan adaptive, unlocks unlimited AI writing and speaking feedback, and powers WhatsApp nudges that follow your real progress."
              href="/pricing?from=onboarding-upgrade"
              feature="Personalised onboarding coach"
            />
          )}

          {error && (
            <Alert variant="error" className="mt-4" role="alert">
              {error}
            </Alert>
          )}

          <div className="mt-6">
            {loading ? (
              <div className="grid gap-3">
                {skeletonLines.map((cls) => (
                  <div key={cls} className={`animate-pulse rounded-md bg-muted/50 ${cls}`} />
                ))}
              </div>
            ) : (
              <StepContent
                step={step}
                band={band}
                setBand={setBand}
                examDate={examDate}
                setExamDate={setExamDate}
                optIn={optIn}
                setOptIn={setOptIn}
                phone={phone}
                setPhone={setPhone}
                phoneError={phoneError}
              />
            )}
          </div>

          <footer className="mt-8 flex flex-col gap-3 border-t border-border/40 pt-4 sm:flex-row sm:items-center sm:justify-between">
            <div className="flex items-center gap-2 text-caption text-mutedText">
              <span className="rounded border border-border px-1.5 py-0.5">{step}</span>
              <span>
                Step {step} of 3
              </span>
            </div>

            <div className="flex flex-col gap-2 sm:flex-row sm:items-center">
              <Button
                type="button"
                variant="secondary"
                className="rounded-ds-xl"
                disabled={step === 1 || saving}
                onClick={back}
              >
                Back
              </Button>
              <Button
                type="button"
                variant="ghost"
                className="rounded-ds-xl"
                disabled={saving}
                onClick={skip}
              >
                Skip for now
              </Button>
              <Button
                type="button"
                className="rounded-ds-xl"
                onClick={() => {
                  if (loading || saving) return;
                  if (step === 1) handleBandNext();
                  else if (step === 2) handleDateNext();
                  else finish();
                }}
                disabled={loading || saving}
              >
                {saving ? 'Saving…' : step === 3 ? 'Finish' : 'Continue'}
              </Button>
            </div>
          </footer>
        </Card>
      </Container>
    </div>
  );

  const copy = STEP_COPIES[step - 1] ?? STEP_COPIES[0];

  return (
    <StepShell
      step={step}
      total={TOTAL_ONBOARDING_STEPS}
      title={copy.title}
      subtitle={copy.subtitle}
      hint={copy.hint}
      steps={stepMeta}
      onBack={handleBack}
      onNext={handleNext}
      nextLabel={saving ? 'Saving…' : 'Continue'}
      nextDisabled={saving || loading}
    >
      {error && (
        <Alert variant="error" className="mb-4" role="alert">
          {error}
        </Alert>
      )}

      {loading ? (
        <LoadingState />
      ) : (
        <StepContent
          step={step}
          form={form}
          updateForm={updateForm}
          toggleStudyDay={toggleStudyDay}
          phoneError={phoneError}
        />
      )}
    </StepShell>
  );
}

type StepContentProps = {
  step: number;
  form: FormState;
  updateForm: <K extends keyof FormState>(key: K, value: FormState[K]) => void;
  toggleStudyDay: (day: Weekday) => void;
  phoneError: string | null;
};

function StepContent({ step, form, updateForm, toggleStudyDay, phoneError }: StepContentProps) {
  if (step === 1) {
    return (
      <div className="space-y-4">
        <p className="text-small text-mutedText">Pick the language that feels most comfortable for instructions and reminders.</p>
        <div className="grid gap-3 sm:grid-cols-2">
          {languageOptions.map((option) => {
            const selected = form.preferredLanguage === option;
            const copy = LANGUAGE_COPY[option];
            return (
              <Button
                key={option}
                type="button"
                variant={selected ? 'primary' : 'secondary'}
                className="flex w-full flex-col items-start gap-1 rounded-ds-xl px-4 py-3 text-left"
                onClick={() => updateForm('preferredLanguage', option)}
              >
                <span className="text-base font-semibold">{copy.title}</span>
                <span className="text-small text-mutedText">{copy.description}</span>
              </Button>
            );
          })}
        </div>
      </div>
    );
  }

  if (step === 2) {
    return (
      <div className="space-y-4">
        <Input
          type="number"
          label="Target overall band"
          min={4}
          max={9}
          step={0.5}
          value={form.goalBand}
          onChange={(event) => updateForm('goalBand', event.target.value)}
          helperText="Most universities aim for 6.5–7.0. Setting your target 0.5 higher gives breathing room."
        />
        <div className="flex flex-wrap gap-2">
          {quickBands.map((band) => {
            const selected = form.goalBand === band;
            return (
              <Button
                key={band}
                type="button"
                variant={selected ? 'primary' : 'secondary'}
                className="rounded-ds-xl"
                onClick={() => updateForm('goalBand', band)}
              >
                {band}
              </Button>
            );
          })}
        </div>
      </div>
    );
  }

  if (step === 3) {
    return (
      <div className="space-y-4">
        <Input
          type="date"
          label="IELTS exam date"
          value={form.examDate}
          onChange={(event) => updateForm('examDate', event.target.value)}
          helperText="Leave blank if you haven’t booked yet—we’ll suggest a four-week ramp."
        />
        <p className="text-small text-mutedText">
          We’ll pace mocks, AI-evaluated writing, and speaking drills so you peak near your exam.
        </p>
      </div>
    );
  }

  if (step === 4) {
    return (
      <div className="space-y-5">
        <div>
          <p className="text-small text-mutedText">Which days can you reliably dedicate to IELTS prep?</p>
          <div className="mt-3 grid grid-cols-2 gap-2 sm:grid-cols-4">
            {weekdayOptions.map((day) => {
              const selected = form.studyDays.includes(day);
              return (
                <Button
                  key={day}
                  type="button"
                  variant={selected ? 'primary' : 'secondary'}
                  className="rounded-ds-xl px-3 py-2 font-semibold"
                  onClick={() => toggleStudyDay(day)}
                >
                  {day}
                </Button>
              );
            })}
          </div>
        </div>
        <Input
          type="number"
          label="Minutes per study day"
          min={15}
          max={240}
          step={5}
          value={form.minutesPerDay}
          onChange={(event) => updateForm('minutesPerDay', event.target.value)}
          helperText="We recommend at least 45 focused minutes. Your plan will adapt to this budget."
        />
      </div>
    );
  }

  return (
    <div className="space-y-4">
      <Checkbox
        checked={form.whatsappOptIn}
        onCheckedChange={(checked) => updateForm('whatsappOptIn', Boolean(checked))}
        label="Send me WhatsApp nudges"
        description="2–3 gentle reminders per week with prompts, checklists, and next steps."
      />
      {form.whatsappOptIn ? (
        <Input
          label="WhatsApp number"
          placeholder="+14155552671"
          value={form.phone}
          onChange={(event) => updateForm('phone', event.target.value)}
          helperText="Use your full international number including country code."
          error={phoneError ?? undefined}
        />
      ) : (
        <p className="text-small text-mutedText">
          Prefer email? Enable WhatsApp reminders later from Settings → Notifications.
        </p>
      )}
    </div>
  );
}

function LoadingState() {
  return (
    <div className="space-y-3">
      <Skeleton className="h-12 w-full" />
      <Skeleton className="h-10 w-3/4" />
      <Skeleton className="h-6 w-1/2" />
    </div>
  );
}<|MERGE_RESOLUTION|>--- conflicted
+++ resolved
@@ -8,8 +8,6 @@
 import type { Profile } from '@/types/profile';
 import { fetchProfile, markOnboardingComplete, upsertProfile } from '@/lib/profile';
 import { usePlan } from '@/hooks/usePlan';
-<<<<<<< HEAD
-=======
 
 const STEP_COPIES = [
   {
@@ -47,7 +45,6 @@
     description: 'Interface in Urdu with IELTS practice kept bilingual.',
   },
 };
->>>>>>> b74c0f7e
 
 const quickBands = ['6.5', '7.0', '7.5', '8.0'] as const;
 
