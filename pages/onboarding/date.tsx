import { useEffect } from 'react';
import { useRouter } from 'next/router';
<<<<<<< HEAD
import StepShell from '@/components/onboarding/StepShell';
import { Input } from '@/components/design-system/Input';
import { markStep, persistDraft, readDraft } from '@/lib/onboarding';

const STEPS = [
  { label: 'Target Band', href: '/onboarding/goal', done: true },
  { label: 'Exam Date', href: '/onboarding/date' },
  { label: 'WhatsApp Updates', href: '/onboarding/whatsapp' },
];

export default function Page() {
  const router = useRouter();
  const [examDate, setExamDate] = React.useState<string>('');

  React.useEffect(() => {
    markStep('date');
    const draft = readDraft();
    if (draft.examDate) setExamDate(draft.examDate);
  }, []);

  React.useEffect(() => {
    persistDraft({ examDate: examDate || null });
  }, [examDate]);

  const back = () => router.push('/onboarding/goal');
  const next = () => router.push('/onboarding/whatsapp');

  return (
    <div className="min-h-screen bg-background text-foreground">
      <StepShell
        step={2}
        total={3}
        title="Your Exam Date"
        subtitle="We’ll back-calculate a plan that fits your deadline."
        onBack={back}
        onNext={next}
        nextLabel="Continue"
        steps={STEPS}
        hint="If you’re not sure, pick an approximate date — you can update anytime."
      >
        <div className="grid gap-4">
          <Input
            type="date"
            label="IELTS Exam Date"
            value={examDate}
            onChange={(e) => setExamDate(e.target.value)}
          />
          <p className="text-small text-mutedText">
            Choosing a date helps us pace your mocks and AI-graded tasks.
          </p>
        </div>
      </StepShell>
    </div>
  );
=======

export default function LegacyOnboardingDate() {
  const router = useRouter();

  useEffect(() => {
    router.replace('/onboarding');
  }, [router]);

  return null;
>>>>>>> aa796d38
}<|MERGE_RESOLUTION|>--- conflicted
+++ resolved
@@ -1,6 +1,6 @@
-import { useEffect } from 'react';
+// pages/onboarding/date.tsx
+import * as React from 'react';
 import { useRouter } from 'next/router';
-<<<<<<< HEAD
 import StepShell from '@/components/onboarding/StepShell';
 import { Input } from '@/components/design-system/Input';
 import { markStep, persistDraft, readDraft } from '@/lib/onboarding';
@@ -9,9 +9,9 @@
   { label: 'Target Band', href: '/onboarding/goal', done: true },
   { label: 'Exam Date', href: '/onboarding/date' },
   { label: 'WhatsApp Updates', href: '/onboarding/whatsapp' },
-];
+] as const;
 
-export default function Page() {
+export default function OnboardingDate() {
   const router = useRouter();
   const [examDate, setExamDate] = React.useState<string>('');
 
@@ -39,7 +39,7 @@
         onNext={next}
         nextLabel="Continue"
         steps={STEPS}
-        hint="If you’re not sure, pick an approximate date — you can update anytime."
+        hint="Not sure? Pick an approximate date — you can update any time."
       >
         <div className="grid gap-4">
           <Input
@@ -55,15 +55,4 @@
       </StepShell>
     </div>
   );
-=======
-
-export default function LegacyOnboardingDate() {
-  const router = useRouter();
-
-  useEffect(() => {
-    router.replace('/onboarding');
-  }, [router]);
-
-  return null;
->>>>>>> aa796d38
 }