// pages/study-plan/index.tsx
import React, { useCallback, useEffect, useMemo, useRef, useState } from 'react';
import Link from 'next/link';

import { Container } from '@/components/design-system/Container';
import { Card } from '@/components/design-system/Card';
import { Button } from '@/components/design-system/Button';
import { Skeleton } from '@/components/design-system/Skeleton';
import { useToast } from '@/components/design-system/Toaster';

import { useStreak } from '@/hooks/useStreak';
import { getDayKeyInTZ } from '@/lib/streak';
import { supabaseBrowser as supabase } from '@/lib/supabaseBrowser';
<<<<<<< HEAD
import { generateStudyPlan } from '@/lib/studyPlan';
import { emitUserEvent } from '@/lib/analytics/user';
=======
import { type AvailabilitySlot, generateStudyPlan } from '@/lib/studyPlan';
>>>>>>> 5fa304c8

import type { StudyDay, StudyPlan as PlanType } from '@/types/plan';
import { StudyPlanEmptyState, type StudyPlanPreset } from '@/components/study/EmptyState';
import { PlanCard } from '@/components/study/PlanCard';
import { WeekGrid } from '@/components/study/WeekGrid';
import { StreakChip } from '@/components/user/StreakChip';
import { coerceStudyPlan, planDayKey } from '@/utils/studyPlan';

const PRESETS: ReadonlyArray<StudyPlanPreset> = [
  {
    id: 'balanced-4w',
    title: 'Balanced focus',
    description: 'Four weeks of daily IELTS tasks evenly split across all skills.',
    weeks: 4,
    highlight: 'Recommended',
  },
  {
    id: 'speaking-boost',
    title: 'Speaking boost',
    description: 'Two-week plan focused on speaking drills and writing prompts.',
    weeks: 2,
  },
  {
    id: 'listening-sprint',
    title: 'Listening sprint',
    description: 'One-week reset with intensive listening practice.',
    weeks: 1,
    highlight: 'Great for jump-starts',
  },
];

<<<<<<< HEAD
const countCompletedTasks = (plan: PlanType | null): number => {
  if (!plan) return 0;
  return plan.days.reduce((sum, day) => sum + day.tasks.filter((task) => task.completed).length, 0);
=======
const PRESET_TARGETS: Record<string, number> = {
  'balanced-4w': 7,
  'speaking-boost': 6.5,
  'listening-sprint': 6,
};

const PRESET_AVAILABILITY: Record<string, AvailabilitySlot[]> = {
  'balanced-4w': [
    { day: 'monday', minutes: 60 },
    { day: 'tuesday', minutes: 45 },
    { day: 'thursday', minutes: 55 },
    { day: 'friday', minutes: 45 },
    { day: 'saturday', minutes: 70 },
  ],
  'speaking-boost': [
    { day: 'monday', minutes: 50 },
    { day: 'wednesday', minutes: 45 },
    { day: 'friday', minutes: 55 },
    { day: 'saturday', minutes: 60 },
  ],
  'listening-sprint': [
    { day: 'monday', minutes: 60 },
    { day: 'tuesday', minutes: 50 },
    { day: 'thursday', minutes: 55 },
    { day: 'friday', minutes: 50 },
    { day: 'saturday', minutes: 80 },
  ],
>>>>>>> 5fa304c8
};

function createPlanFromPreset(preset: StudyPlanPreset, userId: string): PlanType {
  const start = new Date();
  start.setUTCHours(0, 0, 0, 0);

  const exam = new Date(start);
  exam.setUTCDate(exam.getUTCDate() + preset.weeks * 7 - 1);

  const weaknesses =
    preset.id === 'speaking-boost'
      ? ['speaking:fluency', 'writing:task2 coherence']
      : preset.id === 'listening-sprint'
      ? ['listening:maps', 'listening:matching']
      : undefined;

  const availability = PRESET_AVAILABILITY[preset.id] ?? PRESET_AVAILABILITY['balanced-4w'];
  const targetBand = PRESET_TARGETS[preset.id] ?? 7;

  return generateStudyPlan({
    userId,
    startISO: start.toISOString(),
    examDateISO: exam.toISOString(),
    targetBand,
    availability,
    weaknesses,
  });
}

export default function StudyPlanPage() {
  const [userId, setUserId] = useState<string | null>(null);
  const [plan, setPlan] = useState<PlanType | null>(null);
  const [loading, setLoading] = useState(true);
  const [creatingId, setCreatingId] = useState<string | null>(null);
  const [busyTask, setBusyTask] = useState<string | null>(null);

  const planProgressRef = useRef<number>(0);

  const { success: toastSuccess, error: toastError } = useToast();
  const { current: streak, loading: streakLoading, completeToday, reload: reloadStreak } = useStreak();

  const loadPlan = useCallback(async () => {
    setLoading(true);
    try {
      const { data: { user } } = await supabase.auth.getUser();
      if (!user?.id) {
        setUserId(null);
        setPlan(null);
        planProgressRef.current = 0;
        return;
      }
      setUserId(user.id);

      const { data, error } = await supabase
        .from('study_plans')
        .select('plan_json,start_iso,weeks,goal_band')
        .eq('user_id', user.id)
        .maybeSingle();

      if (error && error.code !== 'PGRST116') throw error;

      if (!data) {
        setPlan(null);
        planProgressRef.current = 0;
      } else {
        const normalised = coerceStudyPlan(data.plan_json ?? data, user.id, {
          startISO: data.start_iso ?? undefined,
          weeks: data.weeks ?? undefined,
          goalBand: data.goal_band ?? undefined,
        });
        setPlan(normalised);
        planProgressRef.current = countCompletedTasks(normalised);
      }
    } catch (err) {
      console.error('Failed to load study plan', err);
      setPlan(null);
    } finally {
      setLoading(false);
    }
  }, []);

  useEffect(() => {
    void loadPlan();
  }, [loadPlan]);

  const todayKey = getDayKeyInTZ();

  const today = useMemo<StudyDay | null>(() => {
    if (!plan) return null;
    return plan.days.find((d) => planDayKey(d) === todayKey) ?? null;
  }, [plan, todayKey]);

  const upcomingDays = useMemo<StudyDay[]>(() => {
    if (!plan) return [];
    return plan.days.filter((d) => planDayKey(d) >= todayKey).slice(0, 7);
  }, [plan, todayKey]);

  const persistPlan = useCallback(
    async (next: PlanType) => {
      if (!userId) throw new Error('Not authenticated');
      const { error } = await supabase
        .from('study_plans')
        .upsert(
          {
            user_id: userId,
            plan_json: next as unknown as Record<string, unknown>,
            start_iso: next.startISO,
            weeks: next.weeks,
            goal_band: next.goalBand ?? null,
            updated_at: new Date().toISOString(),
          },
          { onConflict: 'user_id' },
        );
      if (error) throw error;
    },
    [userId],
  );

  const handleCreatePlan = useCallback(
    async (preset: StudyPlanPreset) => {
      if (!userId) {
        toastError('Please sign in to create a study plan.');
        return;
      }
      setCreatingId(preset.id);
      try {
        const nextPlan = createPlanFromPreset(preset, userId);
        await persistPlan(nextPlan);
        setPlan(nextPlan);
        toastSuccess('Plan ready', 'Your new study plan is live. Start with today’s tasks!');
        const prevWeeks = plan?.weeks ?? 0;
        const deltaWeeks = nextPlan.weeks - prevWeeks;
        const completed = countCompletedTasks(nextPlan);
        planProgressRef.current = completed;
        void emitUserEvent('studyplan_create', {
          step: nextPlan.weeks,
          delta: deltaWeeks,
          tasksCompleted: completed,
        });
      } catch (err) {
        console.error('Failed to create plan', err);
        toastError(err instanceof Error ? err.message : 'Could not create plan.');
      } finally {
        setCreatingId(null);
      }
    },
    [persistPlan, toastError, toastSuccess, userId, plan],
  );

  const handleTaskToggle = useCallback(
    async (day: StudyDay, taskId: string, checked: boolean) => {
      if (!plan || !userId) return;

      const dayKey = planDayKey(day);
      const target = day.tasks.find((t) => t.id === taskId);
      const wasComplete = target?.completed ?? false;
      const hadOtherCompleted = day.tasks.some((t) => t.completed && t.id !== taskId);

      const next: PlanType = {
        ...plan,
        days: plan.days.map((d) =>
          d.dateISO === day.dateISO
            ? { ...d, tasks: d.tasks.map((t) => (t.id === taskId ? { ...t, completed: checked } : t)) }
            : d,
        ),
      };

      setBusyTask(taskId);
      setPlan(next);

      const prevCompleted = planProgressRef.current;

      try {
        await persistPlan(next);
        const nextCompleted = countCompletedTasks(next);
        planProgressRef.current = nextCompleted;
        void emitUserEvent('studyplan_update', {
          step: nextCompleted,
          delta: nextCompleted - prevCompleted,
          day: planDayKey(day),
          taskId,
          completed: checked,
        });
        const shouldStartStreak = checked && !wasComplete && !hadOtherCompleted && dayKey === todayKey;
        if (shouldStartStreak) {
          try {
            const data = await completeToday();
            if (!data) await reloadStreak();
          } catch (err) {
            console.error('Streak update failed', err);
          }
        }
        toastSuccess('Progress saved');
      } catch (err) {
        console.error('Failed to update task', err);
        toastError(err instanceof Error ? err.message : 'Could not update task.');
        setPlan(plan); // rollback
        planProgressRef.current = prevCompleted;
      } finally {
        setBusyTask(null);
      }
    },
    [plan, userId, persistPlan, completeToday, reloadStreak, toastSuccess, toastError, todayKey],
  );

  const hasPlan = !!plan && plan.days.length > 0;

  return (
    <section className="bg-lightBg py-16 dark:bg-gradient-to-br dark:from-dark/80 dark:to-darker/90">
      <Container>
        <div className="flex flex-wrap items-center justify-between gap-4">
          <div>
            <h1 className="font-slab text-display">Your study plan</h1>
            <p className="text-body text-muted-foreground">
              Keep a daily rhythm to build momentum for your IELTS goal.
            </p>
          </div>
          <div className="flex items-center gap-3">
            <StreakChip value={streakLoading ? 0 : streak} loading={streakLoading} href="/profile/streak" />
            <Button variant="soft" tone="info" asChild>
              <Link href="/progress">View progress</Link>
            </Button>
          </div>
        </div>

        <div className="mt-10 space-y-8">
          {loading ? (
            <Card className="rounded-ds-2xl p-6">
              <div className="space-y-4">
                <Skeleton className="h-5 w-40" />
                <Skeleton className="h-4 w-full" />
                <Skeleton className="h-32 w-full" />
              </div>
            </Card>
          ) : !hasPlan ? (
            <StudyPlanEmptyState
              presets={PRESETS}
              onSelect={handleCreatePlan}
              busyId={creatingId}
              disabled={!!creatingId}
              showOnboardingCta
            />
          ) : (
            <div className="grid gap-6 lg:grid-cols-[1.5fr_1fr]">
              <div className="space-y-6">
                <PlanCard
                  day={today ?? plan!.days[0]}
                  onToggleTask={(taskId, checked) =>
                    handleTaskToggle(today ?? plan!.days[0], taskId, checked)
                  }
                  busyTaskId={busyTask}
                  isToday={planDayKey(today ?? plan!.days[0]) === todayKey}
                />
                <WeekGrid days={upcomingDays} />
              </div>

              <Card className="rounded-ds-2xl p-6 space-y-4">
                <h3 className="font-slab text-h4">Need a change?</h3>
                <p className="text-small text-muted-foreground">
                  Plans adapt as you complete tasks. You can always regenerate a fresh schedule from the presets
                  below.
                </p>
                <div className="space-y-3">
                  {PRESETS.map((preset) => (
                    <Button
                      key={preset.id}
                      variant="ghost"
                      className="w-full justify-between"
                      onClick={() => handleCreatePlan(preset)}
                      loading={creatingId === preset.id}
                    >
                      {preset.title}
                      <span className="text-small text-muted-foreground">{preset.weeks} wk</span>
                    </Button>
                  ))}
                </div>
              </Card>
            </div>
          )}
        </div>
      </Container>
    </section>
  );
}<|MERGE_RESOLUTION|>--- conflicted
+++ resolved
@@ -11,12 +11,7 @@
 import { useStreak } from '@/hooks/useStreak';
 import { getDayKeyInTZ } from '@/lib/streak';
 import { supabaseBrowser as supabase } from '@/lib/supabaseBrowser';
-<<<<<<< HEAD
-import { generateStudyPlan } from '@/lib/studyPlan';
-import { emitUserEvent } from '@/lib/analytics/user';
-=======
 import { type AvailabilitySlot, generateStudyPlan } from '@/lib/studyPlan';
->>>>>>> 5fa304c8
 
 import type { StudyDay, StudyPlan as PlanType } from '@/types/plan';
 import { StudyPlanEmptyState, type StudyPlanPreset } from '@/components/study/EmptyState';
@@ -48,11 +43,6 @@
   },
 ];
 
-<<<<<<< HEAD
-const countCompletedTasks = (plan: PlanType | null): number => {
-  if (!plan) return 0;
-  return plan.days.reduce((sum, day) => sum + day.tasks.filter((task) => task.completed).length, 0);
-=======
 const PRESET_TARGETS: Record<string, number> = {
   'balanced-4w': 7,
   'speaking-boost': 6.5,
@@ -80,7 +70,6 @@
     { day: 'friday', minutes: 50 },
     { day: 'saturday', minutes: 80 },
   ],
->>>>>>> 5fa304c8
 };
 
 function createPlanFromPreset(preset: StudyPlanPreset, userId: string): PlanType {
