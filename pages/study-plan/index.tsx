--- conflicted
+++ resolved
@@ -100,12 +100,8 @@
 
   const { success: toastSuccess, error: toastError } = useToast();
   const { current: streak, loading: streakLoading, completeToday, reload: reloadStreak } = useStreak();
-<<<<<<< HEAD
-  const taskRefs = useRef<Record<string, HTMLInputElement | null>>({});
-=======
   const { plan: subscriptionPlan, loading: planLoading } = usePlan();
   const showUpgradeBanner = !planLoading && subscriptionPlan === 'free';
->>>>>>> ea371b7a
 
   const loadPlan = useCallback(async () => {
     setLoading(true);
