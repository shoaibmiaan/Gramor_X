--- conflicted
+++ resolved
@@ -23,21 +23,6 @@
 type Passage = { id: string; title: string; text: string; questions: Q[] };
 type ReadingPaper = { id: string; title: string; durationSec: number; passages: Passage[] };
 
-<<<<<<< HEAD
-type AnswerMap = Record<string, string>;
-type DraftState = { answers: AnswerMap; passageIdx: number; timeLeft?: number };
-type WrongDetail = { question: Q; givenAnswer: string; passage: Passage; passageIndex: number };
-type MistakeSyncItem = {
-  questionId: string;
-  prompt: string;
-  correctAnswer: string;
-  givenAnswer: string;
-  retryPath: string;
-  tags: { key: string; value: string }[];
-  skill: string;
-};
-type FocusAreaPayload = { kind: string; key: string; label: string };
-=======
 type LayoutMode = 'split' | 'scroll';
 
 type AnswerEntry = {
@@ -87,7 +72,6 @@
     shortLabel: 'Scroll',
   },
 ];
->>>>>>> f7448b03
 
 const sampleReading: ReadingPaper = {
   id: 'sample-001',
@@ -831,32 +815,12 @@
     const flatQ = paper.passages.flatMap((p) => p.questions);
     const wrongDetails: WrongDetail[] = [];
     let correct = 0;
-<<<<<<< HEAD
-
-    for (const q of flatQ) {
-      const givenRaw = (answers[q.id] ?? '').trim();
-      if (normalize(givenRaw) === normalize(q.answer)) {
-        correct++;
-        continue;
-      }
-
-      const meta = questionLookup.get(q.id);
-      if (meta) {
-        wrongDetails.push({ question: q, givenAnswer: givenRaw, passage: meta.passage, passageIndex: meta.passageIndex });
-      } else if (paper.passages[0]) {
-        wrongDetails.push({ question: q, givenAnswer: givenRaw, passage: paper.passages[0], passageIndex: 0 });
-      }
-    }
-
-    const percentage = flatQ.length ? Math.round((correct / flatQ.length) * 100) : 0;
-=======
     for (const q of flatQ) {
       const entry = answers[q.id];
       const response = entry?.value ?? '';
       if (normalize(response) === normalize(q.answer)) correct++;
     }
     const percentage = Math.round((correct / flatQ.length) * 100);
->>>>>>> f7448b03
     let attemptId = '';
     let persisted = false;
 
@@ -880,18 +844,6 @@
     } catch {
       attemptId = `local-${Date.now()}`;
       try { localStorage.setItem(`read:attempt-res:${attemptId}`, JSON.stringify({ paper, answers })); } catch {}
-<<<<<<< HEAD
-    }
-
-    if (persisted) {
-      const mistakeItems = buildMistakeItems(wrongDetails, paper.id);
-      const focusAreas = buildFocusAreas(wrongDetails);
-      const reasonCodes = buildReasonCodes(wrongDetails, 'reading');
-      const syncPromises: Promise<unknown>[] = [];
-
-      if (mistakeItems.length > 0) {
-        syncPromises.push(syncMistakesToBook({ attemptId, paperId: paper.id, items: mistakeItems }));
-=======
     } finally {
       if (attemptRef.current) {
         void saveMockCheckpoint({
@@ -916,7 +868,6 @@
           completed: true,
         });
         clearMockAttemptId('reading', paper.id);
->>>>>>> f7448b03
       }
 
       syncPromises.push(
@@ -1578,168 +1529,6 @@
 const hhmmss = (sec: number) => `${Math.floor(sec/60).toString().padStart(2,'0')}:${Math.floor(sec%60).toString().padStart(2,'0')}`;
 const normalize = (s: string) => s.trim().toLowerCase();
 
-<<<<<<< HEAD
-const difficultyForType = (t: QType): string => {
-  switch (t) {
-    case 'heading':
-    case 'match':
-    case 'gap':
-      return 'Challenging';
-    default:
-      return 'Moderate';
-  }
-};
-
-function buildMistakeItems(details: WrongDetail[], paperId: string): MistakeSyncItem[] {
-  return details.map((detail) => ({
-    questionId: detail.question.id,
-    prompt: detail.question.prompt || detail.question.id,
-    correctAnswer: detail.question.answer,
-    givenAnswer: detail.givenAnswer,
-    retryPath: `/mock/reading/${paperId}?focus=${encodeURIComponent(detail.question.id)}`,
-    tags: [
-      { key: 'Type', value: labelType(detail.question.type) },
-      { key: 'Passage', value: `Passage ${detail.passageIndex + 1}` },
-      { key: 'Difficulty', value: difficultyForType(detail.question.type) },
-    ],
-    skill: 'reading',
-  }));
-}
-
-function buildFocusAreas(details: WrongDetail[]): FocusAreaPayload[] {
-  if (details.length === 0) return [];
-
-  const typeCounts = new Map<QType, number>();
-  const passageCounts = new Map<
-    string,
-    {
-      title: string;
-      index: number;
-      count: number;
-    }
-  >();
-  const difficultyCounts = new Map<string, number>();
-
-  details.forEach((detail) => {
-    typeCounts.set(detail.question.type, (typeCounts.get(detail.question.type) ?? 0) + 1);
-    const passageMeta = passageCounts.get(detail.passage.id) ?? {
-      title: detail.passage.title,
-      index: detail.passageIndex,
-      count: 0,
-    };
-    passageMeta.count += 1;
-    passageCounts.set(detail.passage.id, passageMeta);
-    const difficultyKey = difficultyForType(detail.question.type);
-    difficultyCounts.set(difficultyKey, (difficultyCounts.get(difficultyKey) ?? 0) + 1);
-  });
-
-  const focus: FocusAreaPayload[] = [];
-  const sortedTypes = Array.from(typeCounts.entries()).sort((a, b) => b[1] - a[1]);
-  const sortedPassages = Array.from(passageCounts.entries()).sort((a, b) => b[1].count - a[1].count);
-  const sortedDifficulty = Array.from(difficultyCounts.entries()).sort((a, b) => b[1] - a[1]);
-
-  if (sortedTypes[0]) {
-    focus.push({ kind: 'questionType', key: sortedTypes[0][0], label: labelType(sortedTypes[0][0]) });
-  }
-
-  if (sortedPassages[0]) {
-    const meta = sortedPassages[0][1];
-    focus.push({
-      kind: 'passage',
-      key: sortedPassages[0][0],
-      label: meta.title || `Passage ${meta.index + 1}`,
-    });
-  }
-
-  if (sortedDifficulty[0] && focus.length < 3) {
-    focus.push({
-      kind: 'difficulty',
-      key: sortedDifficulty[0][0].toLowerCase(),
-      label: `${sortedDifficulty[0][0]} difficulty`,
-    });
-  }
-
-  if (focus.length < 3 && sortedTypes[1]) {
-    focus.push({ kind: 'questionType', key: sortedTypes[1][0], label: labelType(sortedTypes[1][0]) });
-  }
-
-  return focus.slice(0, 3);
-}
-
-function buildReasonCodes(details: WrongDetail[], module: string): string[] {
-  const base = new Set<string>([`${module}.mock.completed`]);
-  details.forEach((detail) => {
-    base.add(`${module}.qtype.${detail.question.type}`);
-    base.add(`${module}.passage.${detail.passage.id}`);
-    const difficultyKey = difficultyForType(detail.question.type).toLowerCase().replace(/\s+/g, '-');
-    base.add(`${module}.difficulty.${difficultyKey}`);
-  });
-  return Array.from(base).slice(0, 12);
-}
-
-async function syncMistakesToBook({
-  attemptId,
-  paperId,
-  items,
-}: {
-  attemptId: string;
-  paperId: string;
-  items: MistakeSyncItem[];
-}): Promise<void> {
-  if (!items.length) return;
-  try {
-    await fetch('/api/mistakes/add', {
-      method: 'POST',
-      headers: { 'Content-Type': 'application/json' },
-      body: JSON.stringify({
-        attemptId,
-        paperId,
-        module: 'reading',
-        mistakes: items,
-      }),
-      keepalive: true,
-    });
-  } catch (error) {
-    console.error('Failed to sync mistakes', error);
-  }
-}
-
-async function applyStudyPlanReco({
-  attemptId,
-  module,
-  focusAreas,
-  reasonCodes,
-}: {
-  attemptId: string;
-  module: 'reading';
-  focusAreas: FocusAreaPayload[];
-  reasonCodes: string[];
-}): Promise<void> {
-  try {
-    await fetch('/api/plan/apply-reco', {
-      method: 'POST',
-      headers: { 'Content-Type': 'application/json' },
-      body: JSON.stringify({ attemptId, module, focusAreas, reasonCodes }),
-      keepalive: true,
-    });
-  } catch (error) {
-    console.error('Failed to update study plan', error);
-  }
-}
-
-const labelType = (t: QType) =>
-  t === 'tfng'
-    ? 'True/False/Not Given'
-    : t === 'yynn'
-    ? 'Yes/No/Not Given'
-    : t === 'heading'
-    ? 'Headings'
-    : t === 'match'
-    ? 'Matching'
-    : t === 'mcq'
-    ? 'Multiple Choice'
-    : 'Gap Fill';
-=======
 function normalizeLayoutMode(value: unknown): LayoutMode {
   return value === 'scroll' ? 'scroll' : 'split';
 }
@@ -1841,5 +1630,4 @@
   }
   if (raw.length <= 160) return raw;
   return `${raw.slice(0, 157)}…`;
-}
->>>>>>> f7448b03
+}