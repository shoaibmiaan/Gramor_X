--- conflicted
+++ resolved
@@ -74,7 +74,6 @@
         <section className="mx-auto max-w-7xl px-4 py-6">
           <div className="flex items-center justify-between gap-3">
             <h1 className="font-slab text-h2 md:text-h1">Content Studio</h1>
-<<<<<<< HEAD
             <Button
               href="/content/studio/new"
               variant="primary"
@@ -82,13 +81,6 @@
             >
               New Item
             </Button>
-=======
-            <Link href="/content/studio/new" className="inline-flex">
-              <Button variant="primary" className="bg-primary text-primary-foreground">
-                New Item
-              </Button>
-            </Link>
->>>>>>> fae251ec
           </div>
           <p className="mt-1 text-small text-mutedText">
             Create and manage IELTS practice content for all modules.
@@ -124,8 +116,8 @@
                   it.status === 'published'
                     ? 'bg-success/15 text-success'
                     : it.status === 'draft'
-                      ? 'bg-goldenYellow/15 text-goldenYellow'
-                      : 'bg-sunsetRed/15 text-sunsetRed';
+                    ? 'bg-goldenYellow/15 text-goldenYellow'
+                    : 'bg-sunsetRed/15 text-sunsetRed';
 
                 const when = it.updated_at
                   ? dateFormatter.format(new Date(it.updated_at))
@@ -139,13 +131,9 @@
                   >
                     <div className="flex items-center justify-between gap-3">
                       <div className="line-clamp-1 font-medium">{it.title ?? 'Untitled'}</div>
-<<<<<<< HEAD
                       <span className={cls('rounded-lg px-2 py-1 text-caption', statusClass)}>
                         {it.status}
                       </span>
-=======
-                      <span className={cls('rounded-lg px-2 py-1 text-caption', statusClass)}>{it.status}</span>
->>>>>>> fae251ec
                     </div>
                     <div className="mt-1 text-small text-mutedText">
                       {(it.module ?? '—').toString().toUpperCase()} · Updated {when}
