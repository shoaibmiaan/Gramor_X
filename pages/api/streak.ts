import { NextApiRequest, NextApiResponse } from 'next';
import { createClient, type SupabaseClient } from '@supabase/supabase-js';
import { supabaseService, supabaseServer } from '@/lib/supabaseServer';

const supabaseUrl = process.env.NEXT_PUBLIC_SUPABASE_URL!;
const supabaseAnonKey = process.env.NEXT_PUBLIC_SUPABASE_ANON_KEY!;

export type StreakData = {
  current_streak: number;
  longest_streak: number;
  last_activity_date: string | null; // YYYY-MM-DD
  next_restart_date: string | null;  // not persisted on 'streaks' table
  shields: number;                   // not persisted on 'streaks' table
};

const getDayKey = (d = new Date()) => d.toISOString().split('T')[0];
const ms = (h: number) => h * 60 * 60 * 1000;

export default async function handler(req: NextApiRequest, res: NextApiResponse) {
  let token = req.headers.authorization?.split(' ')[1] ?? null;
  let refreshToken: string | null = null;

  if (!token) {
    try {
      const cookieClient = supabaseServer(req);
      const { data, error } = await cookieClient.auth.getSession();
      if (error) {
        console.error('[API/streak] Cookie session lookup failed:', error);
      }
      token = data?.session?.access_token ?? null;
      refreshToken = data?.session?.refresh_token ?? null;
    } catch (error) {
      console.error('[API/streak] Cookie session client unavailable:', error);
    }
  }

  if (!token) return res.status(401).json({ error: 'No authorization token' });

  // RLS client (acts as the user)
  let supabaseUser: SupabaseClient;
  try {
    supabaseUser = createClient(supabaseUrl, supabaseAnonKey, {
      auth: { autoRefreshToken: false, persistSession: false },
    });
  } catch (error) {
    console.error('[API/streak] User client creation failed:', error);
    return res.status(503).json({ error: 'service_unavailable' });
  }

  try {
    await supabaseUser.auth.setSession({
      access_token: token,
      refresh_token: refreshToken ?? '',
    });
  } catch (error) {
    console.error('[API/streak] User session setup failed:', error);
    return res.status(503).json({ error: 'service_unavailable' });
  }

  let user = null;
  try {
    const { data: { user: authUser }, error: authError } = await supabaseUser.auth.getUser();
    if (authError || !authUser) return res.status(401).json({ error: 'Invalid token' });
    user = authUser;
  } catch (error) {
    console.error('[API/streak] Auth verification failed:', error);
    return res.status(503).json({ error: 'auth_unavailable' });
  }

  try {
    // Read current row (aliases to expected keys)
    let { data: row, error: fetchError } = await supabaseUser
      .from('streaks')
      .select('user_id,current_streak:current,longest_streak:longest,last_activity_date:last_active_date,updated_at')
      .eq('user_id', user.id)
      .maybeSingle();

    if (fetchError && fetchError.code !== 'PGRST116') throw fetchError;

    // If no row, create one
    const baseInsert = { user_id: user.id, current: 0, longest: 0, last_active_date: null, updated_at: null };

    if (!row) {
      const { data: inserted, error: insertError } = await supabaseUser
        .from('streaks')
        .insert(baseInsert)
        .select('user_id,current_streak:current,longest_streak:longest,last_activity_date:last_active_date,updated_at')
        .single();
      if (insertError) {
        console.error('[API/streak] Insert failed:', insertError);

        const shouldRetryWithService =
          insertError?.code === '42501' || insertError?.message?.includes('row-level security');

        if (shouldRetryWithService) {
          try {
            const svc = supabaseService();
            const { data: serviceInserted, error: serviceErr } = await svc
              .from('streaks')
              .insert(baseInsert)
              .select('user_id,current_streak:current,longest_streak:longest,last_activity_date:last_active_date,updated_at')
              .single();

            if (serviceErr) {
              console.error('[API/streak] Service insert failed:', serviceErr);
            } else {
              row = serviceInserted ?? row;
            }
          } catch (serviceClientError) {
            console.error('[API/streak] Service client unavailable for insert:', serviceClientError);
          }
        }

        // Fallback: treat as new streak of 0 when all attempts fail
        if (!row) {
          row = {
            user_id: user.id,
            current_streak: 0,
            longest_streak: 0,
            last_activity_date: null,
            updated_at: null,
          } as typeof row;
        }
      } else {
        row = inserted;
      }
    }

    let shieldTokens = 0;
    try {
      const { data: shieldRow } = await supabaseUser
        .from('streak_shields')
        .select('tokens')
        .eq('user_id', user.id)
        .maybeSingle();
      shieldTokens = shieldRow?.tokens ?? 0;
    } catch (shieldErr) {
      console.warn('[API/streak] Unable to load shields', shieldErr);
      shieldTokens = 0;
    }

    // Build response object (shields/next_restart_date are not stored on this table)
    const asResponse = (r: typeof row, shields = shieldTokens): StreakData => ({
      current_streak: r?.current_streak ?? 0,
      longest_streak: r?.longest_streak ?? r?.current_streak ?? 0,
      last_activity_date: r?.last_activity_date ?? null,
      next_restart_date: null,
      shields,
    });

    if (req.method === 'GET') {
      return res.status(200).json(asResponse(row));
    }

    if (req.method === 'POST') {
      const { action, date } = req.body as { action?: 'use' | 'claim' | 'schedule'; date?: string };

      const now = new Date();
      const today = getDayKey(now);
      const previousCurrent = row.current_streak ?? 0;

      if (action === 'claim') {
        const currentStreak = row.current_streak ?? 0;
        if (currentStreak < 7) {
<<<<<<< HEAD
          return res.status(400).json({ error: 'Shield available after 7-day streak' });
        }

        let lastClaimDate: Date | null = null;
        try {
          const { data: lastClaim, error: lastClaimErr } = await supabaseUser
            .from('streak_shield_logs')
            .select('created_at')
            .eq('user_id', user.id)
            .eq('action', 'claim')
            .order('created_at', { ascending: false })
            .limit(1)
            .maybeSingle();

          if (lastClaimErr) throw lastClaimErr;
          lastClaimDate = lastClaim?.created_at ? new Date(lastClaim.created_at) : null;
        } catch (err) {
          console.error('[API/streak] Failed to verify shield claim eligibility', err);
          return res.status(503).json({ error: 'Shield claim unavailable' });
        }

        if (lastClaimDate) {
          const sevenDaysMs = ms(24 * 7);
          const elapsed = now.getTime() - lastClaimDate.getTime();
          if (elapsed < sevenDaysMs) {
            return res.status(400).json({ error: 'Shield already claimed this week' });
          }
        }

        const nextTokens = shieldTokens + 1;
        try {
          const { data: updatedShield, error: shieldErr } = await supabaseUser
            .from('streak_shields')
            .upsert({ user_id: user.id, tokens: nextTokens }, { onConflict: 'user_id' })
            .select('tokens')
            .single();
          if (shieldErr) throw shieldErr;
          shieldTokens = updatedShield?.tokens ?? nextTokens;
          await supabaseUser.from('streak_shield_logs').insert({ user_id: user.id, action: 'claim' });
        } catch (err) {
          console.error('[API/streak] Claim shield failed', err);
          return res.status(500).json({ error: 'Failed to claim shield' });
        }
        return res.status(200).json(asResponse(row, shieldTokens));
      }

=======
          return res.status(400).json({ error: 'Shield claim unavailable for current streak' });
        }

        if (!row.last_activity_date) {
          return res.status(409).json({ error: 'Shield claim unavailable without recent activity' });
        }

        const streakEnd = new Date(`${row.last_activity_date}T00:00:00Z`);
        if (Number.isNaN(streakEnd.getTime())) {
          return res.status(500).json({ error: 'Invalid streak state' });
        }

        const streakStart = new Date(streakEnd);
        streakStart.setUTCDate(streakStart.getUTCDate() - Math.max(currentStreak - 1, 0));

        let claimsThisStreak = 0;
        try {
          const { count, error: claimErr } = await supabaseUser
            .from('streak_shield_logs')
            .select('*', { count: 'exact', head: true })
            .eq('user_id', user.id)
            .eq('action', 'claim')
            .gte('created_at', streakStart.toISOString());
          if (claimErr) throw claimErr;
          claimsThisStreak = count ?? 0;
        } catch (claimLookupErr) {
          console.error('[API/streak] Claim eligibility lookup failed', claimLookupErr);
          return res.status(503).json({ error: 'Shield claim unavailable' });
        }

        const eligibleClaims = Math.floor(currentStreak / 7);
        if (claimsThisStreak >= eligibleClaims) {
          return res.status(409).json({ error: 'Shield already claimed for current streak progress' });
        }

        const nextTokens = shieldTokens + 1;
        try {
          const { data: updatedShield, error: shieldErr } = await supabaseUser
            .from('streak_shields')
            .upsert({ user_id: user.id, tokens: nextTokens }, { onConflict: 'user_id' })
            .select('tokens')
            .single();
          if (shieldErr) throw shieldErr;
          shieldTokens = updatedShield?.tokens ?? nextTokens;
          await supabaseUser.from('streak_shield_logs').insert({ user_id: user.id, action: 'claim' });
        } catch (err) {
          console.error('[API/streak] Claim shield failed', err);
          return res.status(500).json({ error: 'Failed to claim shield' });
        }
        return res.status(200).json(asResponse(row, shieldTokens));
      }

>>>>>>> 54f0c85f
      if (action === 'schedule') {
        if (!date) return res.status(400).json({ error: 'Date required for scheduling' });
        return res.status(200).json({ ...asResponse(row, shieldTokens), next_restart_date: date });
      }

      const spentShield = action === 'use';
      if (spentShield && shieldTokens <= 0) {
        return res.status(400).json({ error: 'No shields available' });
      }

      if (!spentShield && row.last_activity_date === today) {
        return res.status(200).json(asResponse(row, shieldTokens));
      }

      const lastTs = row.updated_at ? new Date(row.updated_at) : null;
      const within24h = lastTs ? now.getTime() - lastTs.getTime() <= ms(24) : false;

      let newCurrent = 1;
      if (spentShield) {
        newCurrent = previousCurrent + 1;
      } else if (within24h) {
        newCurrent = previousCurrent + 1;
      } else {
        newCurrent = 1;
      }

      const previousLongest = row.longest_streak ?? row.current_streak ?? 0;
      const newLongest = Math.max(previousLongest, newCurrent);

      const { data: updatedRow, error: upErr } = await supabaseUser
        .from('streaks')
        .update({
          current: newCurrent,
          longest: newLongest,
          last_active_date: today,
          updated_at: now.toISOString(),
        })
        .eq('user_id', user.id)
        .select('user_id,current_streak:current,longest_streak:longest,last_activity_date:last_active_date,updated_at')
        .single();

      if (upErr) {
        console.error('[API/streak] Update failed:', upErr);
        return res.status(200).json(asResponse(row, shieldTokens));
      }

      let tokensDelta = 0;
      if (spentShield) tokensDelta -= 1;
      if (newCurrent > previousCurrent && newCurrent % 7 === 0) tokensDelta += 1;

      let nextTokens = shieldTokens;
      if (tokensDelta !== 0) {
        nextTokens = Math.max(0, shieldTokens + tokensDelta);
        try {
          const { data: shieldRow, error: shieldUpdateErr } = await supabaseUser
            .from('streak_shields')
            .upsert({ user_id: user.id, tokens: nextTokens }, { onConflict: 'user_id' })
            .select('tokens')
            .single();
          if (shieldUpdateErr) {
            console.error('[API/streak] Failed to update shields', shieldUpdateErr);
          } else {
            nextTokens = shieldRow?.tokens ?? nextTokens;
          }
        } catch (shieldUpdateError) {
          console.error('[API/streak] Shield upsert failed', shieldUpdateError);
        }
      }

      if (spentShield) {
        await supabaseUser.from('streak_shield_logs').insert({ user_id: user.id, action: 'use' });
      }
      if (tokensDelta > 0) {
        await supabaseUser.from('streak_shield_logs').insert({ user_id: user.id, action: 'claim' });
      }

      return res.status(200).json(asResponse(updatedRow, nextTokens));
    }

    return res.status(405).json({ error: 'Method not allowed' });
  } catch (err: any) {
    console.error('[API/streak] Error:', err);
    return res.status(500).json({ error: err.message || 'Internal server error' });
  }
}<|MERGE_RESOLUTION|>--- conflicted
+++ resolved
@@ -162,34 +162,39 @@
       if (action === 'claim') {
         const currentStreak = row.current_streak ?? 0;
         if (currentStreak < 7) {
-<<<<<<< HEAD
-          return res.status(400).json({ error: 'Shield available after 7-day streak' });
-        }
-
-        let lastClaimDate: Date | null = null;
+          return res.status(400).json({ error: 'Shield claim unavailable for current streak' });
+        }
+
+        if (!row.last_activity_date) {
+          return res.status(409).json({ error: 'Shield claim unavailable without recent activity' });
+        }
+
+        const streakEnd = new Date(`${row.last_activity_date}T00:00:00Z`);
+        if (Number.isNaN(streakEnd.getTime())) {
+          return res.status(500).json({ error: 'Invalid streak state' });
+        }
+
+        const streakStart = new Date(streakEnd);
+        streakStart.setUTCDate(streakStart.getUTCDate() - Math.max(currentStreak - 1, 0));
+
+        let claimsThisStreak = 0;
         try {
-          const { data: lastClaim, error: lastClaimErr } = await supabaseUser
+          const { count, error: claimErr } = await supabaseUser
             .from('streak_shield_logs')
-            .select('created_at')
+            .select('*', { count: 'exact', head: true })
             .eq('user_id', user.id)
             .eq('action', 'claim')
-            .order('created_at', { ascending: false })
-            .limit(1)
-            .maybeSingle();
-
-          if (lastClaimErr) throw lastClaimErr;
-          lastClaimDate = lastClaim?.created_at ? new Date(lastClaim.created_at) : null;
-        } catch (err) {
-          console.error('[API/streak] Failed to verify shield claim eligibility', err);
+            .gte('created_at', streakStart.toISOString());
+          if (claimErr) throw claimErr;
+          claimsThisStreak = count ?? 0;
+        } catch (claimLookupErr) {
+          console.error('[API/streak] Claim eligibility lookup failed', claimLookupErr);
           return res.status(503).json({ error: 'Shield claim unavailable' });
         }
 
-        if (lastClaimDate) {
-          const sevenDaysMs = ms(24 * 7);
-          const elapsed = now.getTime() - lastClaimDate.getTime();
-          if (elapsed < sevenDaysMs) {
-            return res.status(400).json({ error: 'Shield already claimed this week' });
-          }
+        const eligibleClaims = Math.floor(currentStreak / 7);
+        if (claimsThisStreak >= eligibleClaims) {
+          return res.status(409).json({ error: 'Shield already claimed for current streak progress' });
         }
 
         const nextTokens = shieldTokens + 1;
@@ -209,60 +214,6 @@
         return res.status(200).json(asResponse(row, shieldTokens));
       }
 
-=======
-          return res.status(400).json({ error: 'Shield claim unavailable for current streak' });
-        }
-
-        if (!row.last_activity_date) {
-          return res.status(409).json({ error: 'Shield claim unavailable without recent activity' });
-        }
-
-        const streakEnd = new Date(`${row.last_activity_date}T00:00:00Z`);
-        if (Number.isNaN(streakEnd.getTime())) {
-          return res.status(500).json({ error: 'Invalid streak state' });
-        }
-
-        const streakStart = new Date(streakEnd);
-        streakStart.setUTCDate(streakStart.getUTCDate() - Math.max(currentStreak - 1, 0));
-
-        let claimsThisStreak = 0;
-        try {
-          const { count, error: claimErr } = await supabaseUser
-            .from('streak_shield_logs')
-            .select('*', { count: 'exact', head: true })
-            .eq('user_id', user.id)
-            .eq('action', 'claim')
-            .gte('created_at', streakStart.toISOString());
-          if (claimErr) throw claimErr;
-          claimsThisStreak = count ?? 0;
-        } catch (claimLookupErr) {
-          console.error('[API/streak] Claim eligibility lookup failed', claimLookupErr);
-          return res.status(503).json({ error: 'Shield claim unavailable' });
-        }
-
-        const eligibleClaims = Math.floor(currentStreak / 7);
-        if (claimsThisStreak >= eligibleClaims) {
-          return res.status(409).json({ error: 'Shield already claimed for current streak progress' });
-        }
-
-        const nextTokens = shieldTokens + 1;
-        try {
-          const { data: updatedShield, error: shieldErr } = await supabaseUser
-            .from('streak_shields')
-            .upsert({ user_id: user.id, tokens: nextTokens }, { onConflict: 'user_id' })
-            .select('tokens')
-            .single();
-          if (shieldErr) throw shieldErr;
-          shieldTokens = updatedShield?.tokens ?? nextTokens;
-          await supabaseUser.from('streak_shield_logs').insert({ user_id: user.id, action: 'claim' });
-        } catch (err) {
-          console.error('[API/streak] Claim shield failed', err);
-          return res.status(500).json({ error: 'Failed to claim shield' });
-        }
-        return res.status(200).json(asResponse(row, shieldTokens));
-      }
-
->>>>>>> 54f0c85f
       if (action === 'schedule') {
         if (!date) return res.status(400).json({ error: 'Date required for scheduling' });
         return res.status(200).json({ ...asResponse(row, shieldTokens), next_restart_date: date });
