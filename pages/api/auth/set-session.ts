--- conflicted
+++ resolved
@@ -6,7 +6,7 @@
   access_token?: string;
   refresh_token?: string;
   expires_in?: number;
-  expires_at?: number;
+  expires_at?: number; // seconds since epoch
 };
 
 type CookieOptions = {
@@ -38,12 +38,10 @@
     res.setHeader('Set-Cookie', value);
     return;
   }
-
   if (Array.isArray(existing)) {
     res.setHeader('Set-Cookie', [...existing, value]);
     return;
   }
-
   res.setHeader('Set-Cookie', [existing as string, value]);
 }
 
@@ -59,6 +57,7 @@
   };
 
   const maxAge = typeof session.expires_in === 'number' ? session.expires_in : undefined;
+
   appendSetCookie(
     res,
     serializeCookie('sb-access-token', session.access_token, {
@@ -73,12 +72,11 @@
       res,
       serializeCookie('sb-refresh-token', session.refresh_token, {
         ...baseOptions,
-        // refresh tokens are typically long-lived; fall back to 30 days if no expiry provided
+        // long-lived fallback if no expiry provided
         maxAge: session.expires_in ?? 60 * 60 * 24 * 30,
       }),
     );
   }
-
   return true;
 }
 
@@ -115,61 +113,43 @@
 
   try {
     if (event === 'SIGNED_IN' || event === 'TOKEN_REFRESHED' || event === 'INITIAL_SESSION') {
-<<<<<<< HEAD
-      let needsFallback = true;
-
+      // Try helper first; fallback to manual cookies if missing or errors out
+      let usedFallback = false;
       if (typeof supabase.auth.setSession === 'function') {
         try {
           await supabase.auth.setSession(session as any);
-          needsFallback = false;
-        } catch (error) {
-          console.warn('Set-session API - setSession helper failed, using fallback cookies:', error);
+        } catch (err) {
+          console.warn('Set-session API - setSession failed, using fallback cookies:', err);
+          usedFallback = true;
         }
+      } else {
+        usedFallback = true;
       }
 
-      if (needsFallback) {
-=======
-      if (typeof supabase.auth.setSession === 'function') {
-        // writes sb-access-token / sb-refresh-token cookies when available
-        await supabase.auth.setSession(session as any);
-      } else {
->>>>>>> 49aa8f00
-        const wroteCookies = writeSessionCookies(res, session);
-        if (!wroteCookies) {
-          clearSessionCookies(res);
-        }
+      if (usedFallback) {
+        const wrote = writeSessionCookies(res, session);
+        if (!wrote) clearSessionCookies(res);
       }
-<<<<<<< HEAD
 
-=======
->>>>>>> 49aa8f00
       return res.status(200).json({ ok: true });
     }
 
     if (event === 'SIGNED_OUT') {
-<<<<<<< HEAD
-      let needsFallback = true;
-
+      // Try helper; fallback to manual clear
+      let usedFallback = false;
       if (typeof supabase.auth.signOut === 'function') {
         try {
           await supabase.auth.signOut();
-          needsFallback = false;
-        } catch (error) {
-          console.warn('Set-session API - signOut helper failed, clearing cookies manually:', error);
+        } catch (err) {
+          console.warn('Set-session API - signOut failed, clearing cookies manually:', err);
+          usedFallback = true;
         }
+      } else {
+        usedFallback = true;
       }
 
-      if (needsFallback) {
-        clearSessionCookies(res);
-      }
+      if (usedFallback) clearSessionCookies(res);
 
-=======
-      if (typeof supabase.auth.signOut === 'function') {
-        await supabase.auth.signOut();
-      } else {
-        clearSessionCookies(res);
-      }
->>>>>>> 49aa8f00
       return res.status(200).json({ ok: true });
     }
 
