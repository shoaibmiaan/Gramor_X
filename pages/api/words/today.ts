--- conflicted
+++ resolved
@@ -140,52 +140,10 @@
   maybePushLegacy('pronunciation_ipa_uk', 'pronunciation_audio_uk', 'en-GB', 'British');
 
   if (pronunciations.length === 0) {
-<<<<<<< HEAD
-    return [];
-  }
-
-  const mergeKey = (value: string | null | undefined) =>
-    typeof value === 'string' && value.trim().length > 0 ? value.trim().toLowerCase() : '';
-
-  const merged = new Map<string, WordPronunciationPayload>();
-  const order: string[] = [];
-
-  pronunciations.forEach((entry) => {
-    const baseKeyParts = [mergeKey(entry.locale), mergeKey(entry.label), mergeKey(entry.ipa)];
-    let key = baseKeyParts.join('|');
-
-    if (!key.replace(/\|/g, '')) {
-      const audioKey = mergeKey(entry.audioUrl);
-      key = audioKey ? `audio|${audioKey}` : `index|${order.length}`;
-    }
-
-    const existing = merged.get(key);
-    if (existing) {
-      merged.set(key, {
-        ipa: existing.ipa ?? entry.ipa ?? null,
-        audioUrl: existing.audioUrl ?? entry.audioUrl ?? null,
-        locale: existing.locale ?? entry.locale ?? null,
-        label: existing.label ?? entry.label ?? null,
-      });
-    } else {
-      const copy: WordPronunciationPayload = {
-        ipa: entry.ipa ?? null,
-        audioUrl: entry.audioUrl ?? null,
-        locale: entry.locale ?? null,
-        label: entry.label ?? null,
-      };
-      merged.set(key, copy);
-      order.push(key);
-    }
-  });
-
-  return order.map((key) => merged.get(key)!).filter(Boolean);
-=======
     return FALLBACK_WORD.pronunciations;
   }
 
   return pronunciations;
->>>>>>> 6d29d3b0
 }
 
 export default async function handler(
