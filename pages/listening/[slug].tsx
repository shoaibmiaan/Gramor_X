// pages/listening/[slug].tsx
import { useCallback, useEffect, useMemo, useRef, useState } from 'react';
import { useRouter } from 'next/router';
import { supabase } from '@/lib/supabaseClient';
import type { AutosaveSession } from '@/lib/autosave';
import { createAutosaveSession } from '@/lib/autosave';
import { Container } from '@/components/design-system/Container';
import { Card } from '@/components/design-system/Card';
import { Button } from '@/components/design-system/Button';
import { Badge } from '@/components/design-system/Badge';
import { Alert } from '@/components/design-system/Alert';
import { Input } from '@/components/design-system/Input';
import FocusGuard from '@/components/exam/FocusGuard';
import { Timer } from '@/components/design-system/Timer';
import { SaveItemButton } from '@/components/SaveItemButton';
import AudioSectionsPlayer from '@/components/listening/AudioSectionsPlayer';
import Transcript from '@/components/listening/Transcript';

type MCQ = {
  id: string;
  qNo: number;
  type: 'mcq';
  prompt: string;
  options: string[];
  answer: string;
};
type GAP = {
  id: string;
  qNo: number;
  type: 'gap';
  prompt: string;
  answer: string;
};
type Question = MCQ | GAP;

type Section = {
  orderNo: number;
  startMs: number;
  endMs: number;
  transcript?: string;
  questions: Question[];
};

type ListeningTest = {
  slug: string;
  title: string;
  masterAudioUrl: string;
  sections: Section[];
};

type AnswersMap = Record<string, string>;

type ListeningAutosaveDraft = {
  answers?: AnswersMap;
  currentIdx?: number;
};

const LEGACY_LISTEN_KEY = (slug: string) => `listen:${slug}`;
const TOTAL_TIME_SEC = 30 * 60; // 30 minutes

export default function ListeningTestPage() {
  const router = useRouter();
  const { slug } = router.query as { slug?: string };

  // --- Auth state ---
  const [userId, setUserId] = useState<string | null>(null);
  const [authReady, setAuthReady] = useState(false); // gate UI until auth resolved

  // --- Test + UI state ---
  const [test, setTest] = useState<ListeningTest | null>(null);
  const [currentIdx, setCurrentIdxState] = useState(0);
  const [autoPlay, setAutoPlay] = useState(true);
  const [checked, setChecked] = useState(false);
  const [transcriptOpen, setTranscriptOpen] = useState(false);
  const [sectionProgressMs, setSectionProgressMs] = useState(0);
  const [pendingSeekMs, setPendingSeekMs] = useState<number | null>(null);

  // --- Save state ---
  const [saving, setSaving] = useState(false);
  const [saveError, setSaveError] = useState<string | null>(null);

  // answers: questionId -> value
  const [answers, setAnswers] = useState<AnswersMap>({});
  const autosaveRef = useRef<AutosaveSession<ListeningAutosaveDraft> | null>(null);

  const patchAutosave = useCallback((partial: Partial<ListeningAutosaveDraft>) => {
    const session = autosaveRef.current;
    if (!session) return;
    session.patch(partial);
  }, []);

  const setSectionIndex = useCallback(
    (value: number | ((prev: number) => number)) => {
      setCurrentIdxState((prev) => {
        const resolved = typeof value === 'function' ? (value as (prev: number) => number)(prev) : value;
        const clamped = Number.isFinite(resolved) ? Math.max(0, Math.trunc(resolved)) : 0;
        patchAutosave({ currentIdx: clamped });
        return clamped;
      });
    },
    [patchAutosave],
  );

  // --- Timer ---
  const [timeLeft, setTimeLeft] = useState(TOTAL_TIME_SEC);
  const submittedRef = useRef(false);

  // --- Audio & timing handled via AudioSectionsPlayer ---

  // --- Load auth user (robust and race-free) ---
  useEffect(() => {
    let mounted = true;

    // 1) Get current user (in case session already present)
    supabase.auth.getUser().then(({ data }) => {
      if (!mounted) return;
      setUserId(data.user?.id ?? null);
      setAuthReady(true);
    });

    // 2) Subscribe to future changes (login/logout)
    const { data: sub } = supabase.auth.onAuthStateChange((_event, session) => {
      if (!mounted) return;
      setUserId(session?.user?.id ?? null);
      setAuthReady(true);
    });

    return () => {
      sub?.subscription.unsubscribe();
      mounted = false;
    };
  }, []);

  // --- Load test from DB ---
  useEffect(() => {
    if (!slug) return;
    let cancelled = false;

    (async () => {
      const { data: t, error: tErr } = await supabase
        .from('lm_listening_tests')
        .select('slug,title,master_audio_url')
        .eq('slug', slug)
        .single();

      if (tErr || !t || cancelled) return;

      const { data: sections, error: sErr } = await supabase
        .from('lm_listening_sections')
        .select('order_no,start_ms,end_ms,transcript')
        .eq('test_slug', slug)
        .order('order_no', { ascending: true });

      if (sErr || cancelled) return;

      const { data: questions, error: qErr } = await supabase
        .from('lm_listening_questions')
        .select('id,q_no,type,prompt,options,answer,section_order')
        .eq('test_slug', slug)
        .order('q_no', { ascending: true });

      if (qErr || cancelled) return;

      const secMap = new Map<number, Section>();
      (sections ?? []).forEach((s) => {
        secMap.set(s.order_no, {
          orderNo: s.order_no,
          startMs: s.start_ms,
          endMs: s.end_ms,
          transcript: s.transcript ?? undefined,
          questions: [],
        });
      });

      (questions ?? []).forEach((q) => {
        const sec = secMap.get(q.section_order);
        if (!sec) return;
        if (q.type === 'mcq') {
          sec.questions.push({
            id: q.id,
            qNo: q.q_no,
            type: 'mcq',
            prompt: q.prompt,
            options: (q.options ?? []) as string[],
            answer: q.answer,
          });
        } else {
          sec.questions.push({
            id: q.id,
            qNo: q.q_no,
            type: 'gap',
            prompt: q.prompt,
            answer: q.answer,
          });
        }
      });

      const ordered = [...secMap.values()]
        .sort((a, b) => a.orderNo - b.orderNo)
        .map((s) => ({ ...s, questions: [...s.questions].sort((a, b) => a.qNo - b.qNo) }));

      if (!cancelled) {
        setTest({
          slug: t.slug,
          title: t.title,
          masterAudioUrl: t.master_audio_url,
          sections: ordered,
        });
      }
    })();

    return () => {
      cancelled = true;
    };
  }, [slug]);

  // --- Rehydrate WIP (answers + section) from autosave ---
  useEffect(() => {
    if (!slug) return;
<<<<<<< HEAD
    setSaveError(null);
    try {
      const raw = localStorage.getItem(LS_KEY(slug));
      if (!raw) return;
      const parsed = JSON.parse(raw) as {
        answers?: Record<string, string>;
        currentIdx?: number;
        transcriptOpen?: boolean;
      };
      if (parsed.answers) setAnswers(parsed.answers);
      if (typeof parsed.currentIdx === 'number') setCurrentIdx(Math.max(0, parsed.currentIdx));
      if (typeof parsed.transcriptOpen === 'boolean') setTranscriptOpen(parsed.transcriptOpen);
    } catch {
      // ignore parse errors
=======
    setAnswers({});
    setCurrentIdxState(0);
    const session = createAutosaveSession<ListeningAutosaveDraft>({
      scope: 'listening',
      id: slug,
      version: 1,
      legacyKeys: [LEGACY_LISTEN_KEY(slug)],
    });
    autosaveRef.current = session;
    const snapshot = session.load();
    const draft = snapshot?.data;
    if (draft?.answers && typeof draft.answers === 'object') {
      setAnswers({ ...(draft.answers as AnswersMap) });
    }
    if (typeof draft?.currentIdx === 'number') {
      setCurrentIdxState(Math.max(0, draft.currentIdx));
>>>>>>> b5c8a043
    }
    return () => {
      autosaveRef.current = null;
    };
  }, [slug]);

<<<<<<< HEAD
  // --- Persist WIP to localStorage (light debounce) ---
  useEffect(() => {
    if (!slug) return;
    const id = window.setTimeout(() => {
      const payload = JSON.stringify({ answers, currentIdx, transcriptOpen });
      localStorage.setItem(LS_KEY(slug), payload);
    }, 250);
    return () => clearTimeout(id);
  }, [answers, currentIdx, slug, transcriptOpen]);

=======
>>>>>>> b5c8a043
  // --- Answer helpers ---
  const handleMCQ = (q: MCQ, val: string) => {
    setAnswers((prev) => {
      const next = { ...prev, [q.id]: val };
      patchAutosave({ answers: next });
      return next;
    });
  };
  const handleGapChange = (q: GAP, val: string) => {
    setAnswers((prev) => {
      const next = { ...prev, [q.id]: val };
      patchAutosave({ answers: next });
      return next;
    });
  };
  const handleGapBlur = (q: GAP) => {
    setAnswers((prev) => {
      const current = prev[q.id];
      if (typeof current !== 'string') return prev;
      const trimmed = current.trim();
      if (trimmed === current) return prev;
      const next = { ...prev, [q.id]: trimmed };
      patchAutosave({ answers: next });
      return next;
    });
  };
  const normalize = (s: string) => s.replace(/\s+/g, ' ').trim().toLowerCase();
  const isCorrect = (q: Question) => {
    const a = String(answers[q.id] ?? '');
    return q.type === 'mcq'
      ? a === (q as MCQ).answer
      : normalize(a) === normalize((q as GAP).answer);
  };

  // --- Persist answers to DB (user-scoped rows) ---
  const persistAnswers = async () => {
    if (!userId || !test) return;
    setSaving(true);
    setSaveError(null);
    try {
      const rows = Object.entries(answers)
        .map(([qid, ans]) => {
          const q = test.sections.flatMap((s) => s.questions).find((qq) => qq.id === qid);
          if (!q) return null;
          const cleaned = typeof ans === 'string' ? ans.trim() : String(ans ?? '');
          return { user_id: userId, test_slug: test.slug, q_no: q.qNo, answer: cleaned };
        })
        .filter(Boolean) as Array<{ user_id: string; test_slug: string; q_no: number; answer: string }>;

      if (rows.length === 0) return;

      const nowIso = new Date().toISOString();
      const rowsWithTimestamp = rows.map((row) => ({ ...row, updated_at: nowIso }));

      const { error } = await supabase
        .from('lm_listening_user_answers')
        .upsert(rowsWithTimestamp, { onConflict: 'user_id,test_slug,q_no' });

      if (error) {
        const needsFallback = /column .*updated_at/i.test(error.message ?? '');
        if (!needsFallback) throw error;

        const { error: legacyError } = await supabase
          .from('lm_listening_user_answers')
          .upsert(rows, { onConflict: 'user_id,test_slug,q_no' });

        if (legacyError) throw legacyError;
      }
    } catch (e) {
      const msg = (e as { message?: string })?.message ?? 'Failed to save';
      setSaveError(msg);
    } finally {
      setSaving(false);
    }
  };

  // --- Submit attempt via RPC (score + band) ---
  const submitAttempt = async (): Promise<string | null> => {
    if (!test || !userId) return null;
    const flat = test.sections.flatMap((s) => s.questions);
    const answersArr = Object.entries(answers)
      .map(([qid, ans]) => {
        const q = flat.find((qq) => qq.id === qid);
        if (!q) return null;
        const cleaned = typeof ans === 'string' ? ans.trim() : String(ans ?? '');
        return { qno: q.qNo, answer: cleaned };
      })
      .filter(Boolean) as { qno: number; answer: any }[];

    setSaveError(null);
    try {
      const resp = await fetch('/api/listening/submit', {
        method: 'POST',
        headers: { 'content-type': 'application/json' },
        credentials: 'include',
        body: JSON.stringify({
          test_slug: test.slug,
          answers: answersArr,
          meta: {
            duration_sec: TOTAL_TIME_SEC - Math.ceil(timeLeft),
            auto_play: autoPlay,
            section_index: currentIdx,
          },
        }),
      });
      if (!resp.ok) {
        const body = await resp.json().catch(() => null);
        const message = body?.error ?? 'Failed to submit attempt';
        throw new Error(message);
      }
      const body = await resp.json().catch(() => null);
      return (body?.attemptId as string | undefined) ?? null;
    } catch (e) {
      const msg = (e as { message?: string })?.message ?? 'Failed to submit attempt';
      setSaveError(msg);
      return null;
    }
  };

  const handleAutoSubmit = () => {
    if (submittedRef.current) return;
    submittedRef.current = true;
    setChecked(true);
    (async () => {
      let attemptId: string | null = null;
      if (userId) {
        await persistAnswers();
        attemptId = await submitAttempt();
        if (!attemptId) {
          submittedRef.current = false;
          return;
        }
      }
      try {
        autosaveRef.current?.clear();
        if (slug) localStorage.removeItem(LEGACY_LISTEN_KEY(slug));
      } catch {}
      if (test) {
        const target = attemptId
          ? `/listening/${test.slug}/review?attemptId=${attemptId}`
          : `/listening/${test.slug}/review`;
        router.push(target);
      }
    })();
  };

  const secCount = test?.sections.length ?? 0;
  const currentSection = useMemo(() => (test ? test.sections[currentIdx] ?? null : null), [test, currentIdx]);
  const sliceSecs = currentSection
    ? Math.max(0, Math.round((currentSection.endMs - currentSection.startMs) / 1000))
    : 0;

  useEffect(() => {
    if (!test) return;
    setSectionIndex((idx) => {
      const max = Math.max(0, test.sections.length - 1);
      return Math.min(Math.max(0, idx), max);
    });
  }, [test, setSectionIndex]);

  useEffect(() => {
    setSectionProgressMs(0);
    setPendingSeekMs(null);
  }, [currentIdx]);

  // --- Loading skeleton ---
  if (!test) {
    return (
      <section className="py-24">
        <Container>
          <Card className="p-6">
            <div className="animate-pulse h-6 w-40 bg-muted dark:bg-white/10 rounded" />
          </Card>
        </Container>
      </section>
    );
  }

  return (
    <>
      <FocusGuard exam="listening" slug={slug} />
      <section className="py-24 bg-lightBg dark:bg-gradient-to-br dark:from-dark/80 dark:to-darker/90">
        <Container>
          {/* Header */}
          <div className="flex flex-wrap items-center justify-between gap-4">
            <div>
              <h1 className="font-slab text-display text-gradient-primary">{test.title}</h1>
              <p className="text-grayish">Auto-play per section • Answer highlighting</p>
            </div>
            <div className="flex items-center gap-3">
              <SaveItemButton resourceId={slug || ''} type="listening" category="bookmark" />
              <Timer
                initialSeconds={TOTAL_TIME_SEC}
                onTick={(s) => setTimeLeft(Math.ceil(s))}
                onComplete={handleAutoSubmit}
                running={!submittedRef.current}
              />
              <Badge variant={autoPlay ? 'success' : 'warning'}>Auto-play: {autoPlay ? 'On' : 'Off'}</Badge>
              <Button variant="secondary" onClick={() => setAutoPlay((v) => !v)}>
                Toggle Auto-play
              </Button>
            </div>
          </div>

          {/* Not logged-in notice (only when auth is actually known) */}
          {authReady && !userId && (
            <Alert variant="info" className="mt-6" title="Sign in to save progress">
              You can practice without signing in, but answers won’t be saved. (We only store your own rows; RLS enforced.)
            </Alert>
          )}

          {/* Save status */}
          {saveError && (
            <Alert variant="warning" className="mt-6" title="Couldn’t save">
              {saveError}
            </Alert>
          )}
          {saving && <Alert variant="info" className="mt-6">Saving…</Alert>}

          <AudioSectionsPlayer
            key={currentIdx}
            masterAudioUrl={test.masterAudioUrl}
            sections={test.sections}
            initialSectionIndex={currentIdx}
            autoAdvance={autoPlay}
            onSectionChange={setSectionIndex}
            onTimeUpdate={({ sectionMs }) => setSectionProgressMs(sectionMs)}
            seekToMs={pendingSeekMs}
            onExternalSeekResolved={() => setPendingSeekMs(null)}
            className="mt-8"
          />
          <Transcript
            className="mt-4"
            transcript={currentSection?.transcript}
            locked={!checked}
            currentTimeMs={sectionProgressMs}
            expanded={checked ? transcriptOpen : false}
            onExpandedChange={(next) => setTranscriptOpen(next)}
            onSeek={(relativeMs) => {
              if (!currentSection) return;
              setPendingSeekMs(currentSection.startMs + relativeMs);
            }}
          />
          <div className="mt-4 text-small opacity-80">
            Section {currentSection?.orderNo} of {secCount} • {sliceSecs}s slice
          </div>
          {!!userId && (
            <div className="mt-4">
              <Button variant="secondary" onClick={persistAnswers} disabled={saving}>
                Save progress
              </Button>
            </div>
          )}

          {/* Questions */}
          <div className="grid gap-6 mt-8 md:grid-cols-2">
            {currentSection?.questions.map((q) => (
              <Card key={q.id} className="p-6">
                <div className="flex items-start justify-between gap-3">
                  <h3 className="font-semibold">
                    Q{q.qNo}. {q.prompt}
                  </h3>
                  {checked && (
                    <Badge variant={isCorrect(q) ? 'success' : 'danger'} size="sm">
                      {isCorrect(q) ? 'Correct' : 'Incorrect'}
                    </Badge>
                  )}
                </div>

                {q.type === 'mcq' ? (
                  <ul className="mt-4 grid gap-2">
                    {(q as MCQ).options.map((opt) => {
                      const chosen = answers[q.id] === opt;
                      const correct = (q as MCQ).answer === opt;
                      const showState = checked && (chosen || correct);
                      const cls = showState
                        ? correct
                          ? 'border-success/50 bg-success/10'
                          : chosen
                          ? 'border-sunsetOrange/50 bg-sunsetOrange/10'
                          : 'border-lightBorder'
                        : 'border-lightBorder dark:border-white/10';
                      return (
                        <li key={opt}>
                          <button
                            type="button"
                            onClick={() => handleMCQ(q as MCQ, opt)}
                            className={`w-full text-left p-3.5 rounded-ds border ${cls}`}
                          >
                            <span className="mr-2">{opt}</span>
                            {checked && correct && (
                              <i className="fas fa-check-circle text-success" aria-label="Correct" />
                            )}
                            {checked && !correct && chosen && (
                              <i className="fas fa-times-circle text-sunsetOrange" aria-label="Incorrect" />
                            )}
                          </button>
                        </li>
                      );
                    })}
                  </ul>
                ) : (
                  <div className="mt-4">
                    {!checked ? (
                      <Input
                        label=""
                        placeholder="Type your answer"
                        value={answers[q.id] ?? ''}
                        onChange={(e) => handleGapChange(q as GAP, (e.target as HTMLInputElement).value)}
                        onBlur={() => handleGapBlur(q as GAP)}
                      />
                    ) : (
                      <Alert variant={isCorrect(q) ? 'success' : 'warning'}>
                        <div className="flex flex-col">
                          <span>
                            <strong>Your answer:</strong> {answers[q.id] || <em>(blank)</em>}
                          </span>
                          {!isCorrect(q) && (
                            <span>
                              <strong>Correct:</strong> {(q as GAP).answer}
                            </span>
                          )}
                        </div>
                      </Alert>
                    )}
                  </div>
                )}
              </Card>
            ))}
          </div>

          {/* Actions */}
          <div className="flex items-center gap-3 mt-8">
            {!checked ? (
              <Button
                onClick={async () => {
                  setChecked(true);
                  if (userId) await persistAnswers();
                }}
              >
                Check answers
              </Button>
            ) : (
              <>
                <Button variant="secondary" onClick={() => setChecked(false)}>
                  Edit answers
                </Button>
                <Button
                  onClick={async () => {
                    if (!test) return;
                    if (userId) await persistAnswers();

                    if (currentIdx >= secCount - 1) {
                      let attemptId: string | null = null;
                      if (userId) {
                        attemptId = await submitAttempt();
                        if (!attemptId) {
                          submittedRef.current = false;
                          return;
                        }
                      }
                      submittedRef.current = true;
                      try {
                        autosaveRef.current?.clear();
                        if (slug) localStorage.removeItem(LEGACY_LISTEN_KEY(slug));
                      } catch {}
                      const target = attemptId
                        ? `/listening/${test.slug}/review?attemptId=${attemptId}`
                        : `/listening/${test.slug}/review`;
                      router.push(target);
                    } else {
                      setSectionIndex((i) => i + 1);
                      setChecked(false);
                    }
                  }}
                >
                  {currentIdx < secCount - 1 ? 'Next section' : 'Finish & Review'}
                </Button>
              </>
            )}
          </div>
        </Container>
      </section>
    </>
  );
}<|MERGE_RESOLUTION|>--- conflicted
+++ resolved
@@ -217,22 +217,6 @@
   // --- Rehydrate WIP (answers + section) from autosave ---
   useEffect(() => {
     if (!slug) return;
-<<<<<<< HEAD
-    setSaveError(null);
-    try {
-      const raw = localStorage.getItem(LS_KEY(slug));
-      if (!raw) return;
-      const parsed = JSON.parse(raw) as {
-        answers?: Record<string, string>;
-        currentIdx?: number;
-        transcriptOpen?: boolean;
-      };
-      if (parsed.answers) setAnswers(parsed.answers);
-      if (typeof parsed.currentIdx === 'number') setCurrentIdx(Math.max(0, parsed.currentIdx));
-      if (typeof parsed.transcriptOpen === 'boolean') setTranscriptOpen(parsed.transcriptOpen);
-    } catch {
-      // ignore parse errors
-=======
     setAnswers({});
     setCurrentIdxState(0);
     const session = createAutosaveSession<ListeningAutosaveDraft>({
@@ -249,26 +233,12 @@
     }
     if (typeof draft?.currentIdx === 'number') {
       setCurrentIdxState(Math.max(0, draft.currentIdx));
->>>>>>> b5c8a043
     }
     return () => {
       autosaveRef.current = null;
     };
   }, [slug]);
 
-<<<<<<< HEAD
-  // --- Persist WIP to localStorage (light debounce) ---
-  useEffect(() => {
-    if (!slug) return;
-    const id = window.setTimeout(() => {
-      const payload = JSON.stringify({ answers, currentIdx, transcriptOpen });
-      localStorage.setItem(LS_KEY(slug), payload);
-    }, 250);
-    return () => clearTimeout(id);
-  }, [answers, currentIdx, slug, transcriptOpen]);
-
-=======
->>>>>>> b5c8a043
   // --- Answer helpers ---
   const handleMCQ = (q: MCQ, val: string) => {
     setAnswers((prev) => {
