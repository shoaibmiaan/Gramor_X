--- conflicted
+++ resolved
@@ -1,9 +1,22 @@
 'use client';
 
+import { useEffect, useState } from 'react';
+import { useRouter } from 'next/router';
 import AuthOptions from '@/components/auth/AuthOptions';
+import { Button } from '@/components/design-system/Button';
+import { Alert } from '@/components/design-system/Alert';
+import { Badge } from '@/components/design-system/Badge';
+import {
+  AppleIcon,
+  GoogleIcon,
+  FacebookIcon,
+  MailIcon,
+  SmsIcon,
+} from '@/components/design-system/icons';
+import { supabaseBrowser as supabase } from '@/lib/supabaseBrowser';
+import { destinationByRole } from '@/lib/routeAccess';
 
 export default function LoginOptions() {
-<<<<<<< HEAD
   const [err, setErr] = useState<string | null>(null);
   const [busy, setBusy] = useState<'apple' | 'google' | 'facebook' | null>(null);
   const [selectedRole, setSelectedRole] = useState<string | null>(null);
@@ -176,7 +189,6 @@
               Email &amp; Password
             </Button>
 
-            {/* Google (soft primary) */}
             <Button
               onClick={() => oauth('google')}
               loading={busy === 'google'}
@@ -192,7 +204,6 @@
               Sign in with Google
             </Button>
 
-            {/* Facebook (soft accent) */}
             <Button
               onClick={() => oauth('facebook')}
               loading={busy === 'facebook'}
@@ -208,7 +219,6 @@
               Sign in with Facebook
             </Button>
 
-            {/* Apple (soft secondary, disabled) */}
             <Button
               disabled
               variant="soft"
@@ -226,7 +236,6 @@
               </Badge>
             </Button>
 
-            {/* Phone (soft secondary, disabled) */}
             <Button
               disabled
               variant="soft"
@@ -263,7 +272,4 @@
       )}
     </>
   );
-=======
-  return <AuthOptions mode="login" />;
->>>>>>> a2009207
 }