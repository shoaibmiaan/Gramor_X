--- conflicted
+++ resolved
@@ -38,13 +38,11 @@
 
     const trimmedEmail = email.trim();
 
-    // If no email or password is provided, show an error
     if (!trimmedEmail && !pw) {
       setErr('Email and password are required.');
       return;
     }
 
-    // If only email is provided, show error
     if (!trimmedEmail) {
       setErr('Email is required.');
       return;
@@ -81,10 +79,6 @@
         return;
       }
 
-<<<<<<< HEAD
-      // If login is successful, set session and proceed
-=======
->>>>>>> ff45f5f4
       await supabaseBrowser.auth.setSession({
         access_token: body.session.access_token,
         refresh_token: body.session.refresh_token,
@@ -93,18 +87,7 @@
       const {
         data: { user },
       } = await supabaseBrowser.auth.getUser().catch(err => console.error('Get user failed:', err));
-<<<<<<< HEAD
 
-      // Skip OTP if both email and password are provided
-      if (!body.mfaRequired) {
-        // Proceed to the home page or desired redirect here
-        return;
-      }
-
-      // If MFA (OTP) is required, trigger the challenge
-=======
-
->>>>>>> ff45f5f4
       const challenged = await createChallenge(user).catch(err => console.error('Create challenge failed:', err));
       if (challenged) return;
 
@@ -114,8 +97,6 @@
       } catch (err) {
         console.error('Error logging login event:', err);
       }
-
-      // Rely on _app.tsx onAuthStateChange to redirect
     } catch (err) {
       console.error('Login error:', err);
       setErr('Unable to sign in. Please try again.');
