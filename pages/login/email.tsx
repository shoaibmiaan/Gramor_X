--- conflicted
+++ resolved
@@ -38,19 +38,13 @@
 
     const trimmedEmail = email.trim();
 
-<<<<<<< HEAD
-=======
     // If no email or password is provided, show an error
->>>>>>> a6bf1b26
     if (!trimmedEmail && !pw) {
       setErr('Email and password are required.');
       return;
     }
 
-<<<<<<< HEAD
-=======
     // If only email is provided, show error
->>>>>>> a6bf1b26
     if (!trimmedEmail) {
       setErr('Email is required.');
       return;
@@ -87,10 +81,7 @@
         return;
       }
 
-<<<<<<< HEAD
-=======
       // If login is successful, set session and proceed
->>>>>>> a6bf1b26
       await supabaseBrowser.auth.setSession({
         access_token: body.session.access_token,
         refresh_token: body.session.refresh_token,
@@ -99,9 +90,6 @@
       const {
         data: { user },
       } = await supabaseBrowser.auth.getUser().catch(err => console.error('Get user failed:', err));
-<<<<<<< HEAD
-
-=======
 
       // Skip OTP if both email and password are provided
       if (!body.mfaRequired) {
@@ -110,7 +98,6 @@
       }
 
       // If MFA (OTP) is required, trigger the challenge
->>>>>>> a6bf1b26
       const challenged = await createChallenge(user).catch(err => console.error('Create challenge failed:', err));
       if (challenged) return;
 
@@ -120,11 +107,8 @@
       } catch (err) {
         console.error('Error logging login event:', err);
       }
-<<<<<<< HEAD
-=======
 
       // Rely on _app.tsx onAuthStateChange to redirect
->>>>>>> a6bf1b26
     } catch (err) {
       console.error('Login error:', err);
       setErr('Unable to sign in. Please try again.');
