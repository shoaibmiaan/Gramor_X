--- conflicted
+++ resolved
@@ -12,18 +12,6 @@
   --gx-ring: var(--color-electricBlue);
   --gx-muted: 245 245 248;
   --gx-muted-foreground: 120 120 140;
-<<<<<<< HEAD
-  --gx-bg: var(--gx-background);
-  --gx-text: var(--gx-foreground);
-  --gx-primary: var(--color-primary);
-  --gx-secondary: var(--color-secondary);
-  --gx-accent: var(--color-accent);
-  --gx-success: var(--color-success);
-  --gx-warning: var(--color-warning);
-  --gx-danger: var(--color-danger);
-  --gx-bg-grad-1: none;
-  --gx-bg-grad-2: none;
-=======
   --gx-focus-ring: var(--color-electricBlue);
   --gx-focus-ring-strong: var(--color-neonGreen);
   --gx-focus-ring-muted: var(--gx-muted-foreground);
@@ -36,7 +24,6 @@
   --gx-chart-tooltip-bg: var(--gx-card);
   --gx-chart-tooltip-border: var(--gx-border);
   --gx-chart-tooltip-fg: var(--gx-card-foreground);
->>>>>>> 11d868af
 }
 
 /* Dark overrides (works with .dark by next-themes) */
@@ -52,18 +39,6 @@
   --gx-ring: var(--color-neonGreen);
   --gx-muted: 32 32 48;
   --gx-muted-foreground: 180 180 200;
-<<<<<<< HEAD
-  --gx-bg: var(--gx-background);
-  --gx-text: var(--gx-foreground);
-  --gx-primary: var(--color-primary);
-  --gx-secondary: var(--color-secondary);
-  --gx-accent: var(--color-accent);
-  --gx-success: var(--color-success);
-  --gx-warning: var(--color-warning);
-  --gx-danger: var(--color-danger);
-  --gx-bg-grad-1: none;
-  --gx-bg-grad-2: none;
-=======
   --gx-focus-ring: var(--color-neonGreen);
   --gx-focus-ring-strong: var(--color-electricBlue);
   --gx-focus-ring-muted: var(--gx-muted-foreground);
@@ -76,7 +51,6 @@
   --gx-chart-tooltip-bg: var(--gx-card);
   --gx-chart-tooltip-border: var(--gx-border);
   --gx-chart-tooltip-fg: var(--gx-card-foreground);
->>>>>>> 11d868af
 }
 
 [data-theme='hc'] {
@@ -91,18 +65,6 @@
   --gx-ring: 255 209 0;
   --gx-muted: 30 30 30;
   --gx-muted-foreground: 220 220 220;
-<<<<<<< HEAD
-  --gx-bg: var(--gx-background);
-  --gx-text: var(--gx-foreground);
-  --gx-primary: var(--color-primary);
-  --gx-secondary: var(--color-secondary);
-  --gx-accent: var(--color-accent);
-  --gx-success: var(--color-success);
-  --gx-warning: var(--color-warning);
-  --gx-danger: var(--color-danger);
-  --gx-bg-grad-1: none;
-  --gx-bg-grad-2: none;
-=======
   --gx-focus-ring: 255 209 0;
   --gx-focus-ring-strong: 0 255 255;
   --gx-focus-ring-muted: 220 220 220;
@@ -115,7 +77,6 @@
   --gx-chart-tooltip-bg: 0 0 0;
   --gx-chart-tooltip-border: 255 255 255;
   --gx-chart-tooltip-fg: 255 255 255;
->>>>>>> 11d868af
 }
 
 /* Optional seasonal themes override selectively */
