export type ListeningQuestion = {
  id: string;
  type: 'mcq' | 'gap' | 'map' | 'short';
  prompt: string;
  answer: string;
  options?: string[];
};

export type ListeningSection = {
  id: string;
  title: string;
  audioUrl?: string;
  questions: ListeningQuestion[];
};

export type ListeningPaper = {
  id: string;
  title: string;
  durationSec: number;
  transcript?: string;
  sections: ListeningSection[];
};

<<<<<<< HEAD
import practice01 from './listening-practice-01.json';
import practice02 from './listening-practice-02.json';
import practice03 from './listening-practice-03.json';
import practice04 from './listening-practice-04.json';
import practice05 from './listening-practice-05.json';
import fullExam from './full-exam-001.json';

const listeningPracticeJson = [
  practice01,
  practice02,
  practice03,
  practice04,
  practice05,
  fullExam,
] satisfies ListeningPaper[];

export const listeningPracticePapers: ListeningPaper[] = listeningPracticeJson;

export const listeningPracticeMap: Record<string, ListeningPaper> = Object.fromEntries(
  listeningPracticePapers.map((paper) => [paper.id, paper]),
);

export const getListeningPaperById = (id: string): ListeningPaper | null => listeningPracticeMap[id] ?? null;

=======
>>>>>>> 896964ff
export type ListeningPracticeMeta = {
  id: string;
  title: string;
  durationSec: number;
  sections: number;
  totalQuestions: number;
};

export const buildListeningPracticeMeta = (paper: ListeningPaper): ListeningPracticeMeta => {
  const sectionList = Array.isArray(paper.sections) ? paper.sections : [];
  const questionTotal = sectionList.reduce(
    (sum, section) => sum + (Array.isArray(section.questions) ? section.questions.length : 0),
    0
  );

  return {
    id: paper.id,
    title: paper.title,
    durationSec: paper.durationSec,
    sections: sectionList.length,
    totalQuestions: questionTotal,
  };
};<|MERGE_RESOLUTION|>--- conflicted
+++ resolved
@@ -21,33 +21,6 @@
   sections: ListeningSection[];
 };
 
-<<<<<<< HEAD
-import practice01 from './listening-practice-01.json';
-import practice02 from './listening-practice-02.json';
-import practice03 from './listening-practice-03.json';
-import practice04 from './listening-practice-04.json';
-import practice05 from './listening-practice-05.json';
-import fullExam from './full-exam-001.json';
-
-const listeningPracticeJson = [
-  practice01,
-  practice02,
-  practice03,
-  practice04,
-  practice05,
-  fullExam,
-] satisfies ListeningPaper[];
-
-export const listeningPracticePapers: ListeningPaper[] = listeningPracticeJson;
-
-export const listeningPracticeMap: Record<string, ListeningPaper> = Object.fromEntries(
-  listeningPracticePapers.map((paper) => [paper.id, paper]),
-);
-
-export const getListeningPaperById = (id: string): ListeningPaper | null => listeningPracticeMap[id] ?? null;
-
-=======
->>>>>>> 896964ff
 export type ListeningPracticeMeta = {
   id: string;
   title: string;
