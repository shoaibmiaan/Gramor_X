// middleware.ts
import { NextResponse, type NextRequest } from 'next/server';

import { getMiddlewareClient } from '@/lib/supabaseServer';

// Pages that should be accessible without being logged in
const AUTH_PAGES = [
  '/login',
  '/signup',
  '/register',
  '/forgot-password',
  '/auth/login',
  '/auth/signup',
  '/auth/register',
  '/auth/mfa',
  '/auth/verify',
];

// Prefixes that require auth (your existing list)
const PROTECTED_PREFIXES = [
  '/dashboard',
  '/account',
  '/settings',
  '/notifications',
  '/study-plan',
  '/progress',
  '/leaderboard',
  '/mistakes',

  '/premium',
  '/premium-pin',

  '/mock',
  '/listening',
  '/reading',
  '/writing',
  '/speaking',

  '/proctoring',
  '/exam',
  '/reports',
  '/teacher',
  '/admin',
  '/institutions',
  '/marketplace',
];

function pathStartsWithAny(pathname: string, prefixes: string[]) {
  return prefixes.some((p) => pathname === p || pathname.startsWith(`${p}/`));
}

// ensure refreshed cookies from Supabase are preserved when redirecting
function redirectWithCookies(from: NextResponse, url: URL) {
  const r = NextResponse.redirect(url);
  // copy any cookies written to `from` (e.g., refreshed tokens) into the redirect
  for (const c of from.cookies.getAll()) r.cookies.set(c);
  return r;
}

export async function middleware(req: NextRequest) {
  const { pathname, search } = req.nextUrl;

  // Skip static and API routes (we only guard real pages)
  if (
    pathname.startsWith('/_next') || // includes /_next/data prefetches
    pathname.startsWith('/assets') ||
    pathname.startsWith('/public') ||
    pathname.startsWith('/images') ||
    pathname === '/premium.css' || // allow premium stylesheet
    pathname === '/favicon.ico' ||
    pathname === '/robots.txt' ||
    pathname === '/sitemap.xml' ||
    pathname.startsWith('/api/')
  ) {
    return NextResponse.next();
  }

  // Create a mutable response FIRST so Supabase can attach refreshed cookies
  const res = NextResponse.next();

  // Auth-helpers client that works in Edge middleware and handles cookies correctly
  const supabase = getMiddlewareClient(req, res);
  const {
    data: { user },
  } = await supabase.auth.getUser();

  const isAuthPage = pathStartsWithAny(pathname, AUTH_PAGES);
  const isProtected = pathStartsWithAny(pathname, PROTECTED_PREFIXES);
<<<<<<< HEAD
  const needsOnboarding = !!user && user.user_metadata?.onboarding_complete === false;
=======
  const isOnboardingRoute = pathname === '/onboarding' || pathname.startsWith('/onboarding/');
>>>>>>> aa796d38

  // ----- Premium PIN gate (takes precedence over generic auth) -----
  const isPremiumSection = pathname.startsWith('/premium');
  const isPremiumPinPage = pathname === '/premium/pin' || pathname === '/premium-pin';
  const pinOk = req.cookies.get('pr_pin_ok')?.value === '1';

  if (isPremiumSection) {
    // If on PIN page and cookie is already set -> send to intended target or /premium
    if (isPremiumPinPage && pinOk) {
      const url = req.nextUrl.clone();
      const nextParam = req.nextUrl.searchParams.get('next');
      url.pathname = nextParam && nextParam.startsWith('/') ? nextParam : '/premium';
      url.search = '';
      return redirectWithCookies(res, url);
    }

    // Always allow the PIN entry page if no cookie yet
    if (isPremiumPinPage) return res;

    // For any other /premium path, require the cookie
    if (!pinOk) {
      const url = req.nextUrl.clone();
      url.pathname = '/premium/pin';
      url.search = `?next=${encodeURIComponent(pathname + (search || ''))}`;
      return redirectWithCookies(res, url);
    }

    // PIN valid → allow without forcing login
    return res;
  }
  // ----- end Premium PIN gate -----

  if (needsOnboarding && !pathname.startsWith('/onboarding')) {
    const url = req.nextUrl.clone();
    url.pathname = '/onboarding';
    url.search = '';
    return redirectWithCookies(res, url);
  }

  // If not signed in and trying to view a protected route -> redirect to login
  if (!user && isProtected && !isAuthPage) {
    const url = req.nextUrl.clone();
    url.pathname = '/login';
    url.search = `?next=${encodeURIComponent(pathname + (search || ''))}`;
    return redirectWithCookies(res, url);
  }

  // If already signed in and on an auth page -> bounce to intended next or home
  if (user && isAuthPage) {
    const url = req.nextUrl.clone();
    const nextParam = req.nextUrl.searchParams.get('next');
    url.pathname = nextParam && nextParam.startsWith('/') ? nextParam : '/';
    url.search = '';
    return redirectWithCookies(res, url);
  }

  if (user) {
    const role =
      (user.app_metadata?.role as string | undefined) ||
      // eslint-disable-next-line @typescript-eslint/no-explicit-any
      ((user.user_metadata as any)?.role as string | undefined);

    const skipOnboardingGuard = role === 'teacher' || role === 'admin';

    if (!skipOnboardingGuard) {
      const { data: profile, error: profileError } = await supabase
        .from('profiles')
        .select('onboarding_complete,onboarding_step')
        .or(`user_id.eq.${user.id},id.eq.${user.id}`)
        .maybeSingle();

      const loadFailed = !!profileError && profileError.code !== 'PGRST116';
      if (!loadFailed) {
        const noProfile = profileError?.code === 'PGRST116' || !profile;
        const onboardingComplete = profile?.onboarding_complete === true;

        if (!onboardingComplete) {
          if (!isOnboardingRoute && (isProtected || pathname === '/dashboard')) {
            const url = req.nextUrl.clone();
            url.pathname = '/onboarding';
            url.search = `?next=${encodeURIComponent(pathname + (search || ''))}`;
            return redirectWithCookies(res, url);
          }
        } else if (isOnboardingRoute && !noProfile) {
          const url = req.nextUrl.clone();
          const nextParam = req.nextUrl.searchParams.get('next');
          url.pathname = nextParam && nextParam.startsWith('/') ? nextParam : '/dashboard';
          url.search = '';
          return redirectWithCookies(res, url);
        }
      }
    }
  }

  // Otherwise continue (with any refreshed cookies attached)
  return res;
}

// Apply to all pages except excluded above
export const config = {
  matcher: [
    '/((?!_next/static|_next/image|favicon.ico|robots.txt|sitemap.xml|assets|images|public|api).*)',
  ],
};<|MERGE_RESOLUTION|>--- conflicted
+++ resolved
@@ -1,58 +1,26 @@
 // middleware.ts
 import { NextResponse, type NextRequest } from 'next/server';
-
 import { getMiddlewareClient } from '@/lib/supabaseServer';
 
-// Pages that should be accessible without being logged in
 const AUTH_PAGES = [
-  '/login',
-  '/signup',
-  '/register',
-  '/forgot-password',
-  '/auth/login',
-  '/auth/signup',
-  '/auth/register',
-  '/auth/mfa',
-  '/auth/verify',
+  '/login', '/signup', '/register', '/forgot-password',
+  '/auth/login', '/auth/signup', '/auth/register', '/auth/mfa', '/auth/verify',
 ];
 
-// Prefixes that require auth (your existing list)
 const PROTECTED_PREFIXES = [
-  '/dashboard',
-  '/account',
-  '/settings',
-  '/notifications',
-  '/study-plan',
-  '/progress',
-  '/leaderboard',
-  '/mistakes',
-
-  '/premium',
-  '/premium-pin',
-
-  '/mock',
-  '/listening',
-  '/reading',
-  '/writing',
-  '/speaking',
-
-  '/proctoring',
-  '/exam',
-  '/reports',
-  '/teacher',
-  '/admin',
-  '/institutions',
-  '/marketplace',
+  '/dashboard', '/account', '/settings', '/notifications',
+  '/study-plan', '/progress', '/leaderboard', '/mistakes',
+  '/premium', '/premium-pin',
+  '/mock', '/listening', '/reading', '/writing', '/speaking',
+  '/proctoring', '/exam', '/reports', '/teacher', '/admin', '/institutions', '/marketplace',
 ];
 
 function pathStartsWithAny(pathname: string, prefixes: string[]) {
   return prefixes.some((p) => pathname === p || pathname.startsWith(`${p}/`));
 }
 
-// ensure refreshed cookies from Supabase are preserved when redirecting
 function redirectWithCookies(from: NextResponse, url: URL) {
   const r = NextResponse.redirect(url);
-  // copy any cookies written to `from` (e.g., refreshed tokens) into the redirect
   for (const c of from.cookies.getAll()) r.cookies.set(c);
   return r;
 }
@@ -60,13 +28,13 @@
 export async function middleware(req: NextRequest) {
   const { pathname, search } = req.nextUrl;
 
-  // Skip static and API routes (we only guard real pages)
+  // allow static and API
   if (
-    pathname.startsWith('/_next') || // includes /_next/data prefetches
+    pathname.startsWith('/_next') ||
     pathname.startsWith('/assets') ||
     pathname.startsWith('/public') ||
     pathname.startsWith('/images') ||
-    pathname === '/premium.css' || // allow premium stylesheet
+    pathname === '/premium.css' ||
     pathname === '/favicon.ico' ||
     pathname === '/robots.txt' ||
     pathname === '/sitemap.xml' ||
@@ -75,30 +43,20 @@
     return NextResponse.next();
   }
 
-  // Create a mutable response FIRST so Supabase can attach refreshed cookies
   const res = NextResponse.next();
-
-  // Auth-helpers client that works in Edge middleware and handles cookies correctly
   const supabase = getMiddlewareClient(req, res);
-  const {
-    data: { user },
-  } = await supabase.auth.getUser();
+  const { data: { user } } = await supabase.auth.getUser();
 
   const isAuthPage = pathStartsWithAny(pathname, AUTH_PAGES);
   const isProtected = pathStartsWithAny(pathname, PROTECTED_PREFIXES);
-<<<<<<< HEAD
-  const needsOnboarding = !!user && user.user_metadata?.onboarding_complete === false;
-=======
   const isOnboardingRoute = pathname === '/onboarding' || pathname.startsWith('/onboarding/');
->>>>>>> aa796d38
 
-  // ----- Premium PIN gate (takes precedence over generic auth) -----
+  // Premium PIN gate
   const isPremiumSection = pathname.startsWith('/premium');
   const isPremiumPinPage = pathname === '/premium/pin' || pathname === '/premium-pin';
   const pinOk = req.cookies.get('pr_pin_ok')?.value === '1';
 
   if (isPremiumSection) {
-    // If on PIN page and cookie is already set -> send to intended target or /premium
     if (isPremiumPinPage && pinOk) {
       const url = req.nextUrl.clone();
       const nextParam = req.nextUrl.searchParams.get('next');
@@ -106,31 +64,27 @@
       url.search = '';
       return redirectWithCookies(res, url);
     }
-
-    // Always allow the PIN entry page if no cookie yet
     if (isPremiumPinPage) return res;
-
-    // For any other /premium path, require the cookie
     if (!pinOk) {
       const url = req.nextUrl.clone();
       url.pathname = '/premium/pin';
       url.search = `?next=${encodeURIComponent(pathname + (search || ''))}`;
       return redirectWithCookies(res, url);
     }
-
-    // PIN valid → allow without forcing login
     return res;
   }
-  // ----- end Premium PIN gate -----
 
-  if (needsOnboarding && !pathname.startsWith('/onboarding')) {
+  // Quick metadata hint
+  const needsOnboardingMeta = !!user && user.user_metadata?.onboarding_complete === false;
+
+  if (needsOnboardingMeta && !isOnboardingRoute) {
     const url = req.nextUrl.clone();
     url.pathname = '/onboarding';
     url.search = '';
     return redirectWithCookies(res, url);
   }
 
-  // If not signed in and trying to view a protected route -> redirect to login
+  // Auth guard
   if (!user && isProtected && !isAuthPage) {
     const url = req.nextUrl.clone();
     url.pathname = '/login';
@@ -138,7 +92,7 @@
     return redirectWithCookies(res, url);
   }
 
-  // If already signed in and on an auth page -> bounce to intended next or home
+  // If signed in and on auth page → go home/next
   if (user && isAuthPage) {
     const url = req.nextUrl.clone();
     const nextParam = req.nextUrl.searchParams.get('next');
@@ -147,49 +101,39 @@
     return redirectWithCookies(res, url);
   }
 
+  // Robust DB check (non-fatal if it fails)
   if (user) {
-    const role =
-      (user.app_metadata?.role as string | undefined) ||
-      // eslint-disable-next-line @typescript-eslint/no-explicit-any
-      ((user.user_metadata as any)?.role as string | undefined);
+    const { data: profile, error: profileError } = await supabase
+      .from('profiles')
+      .select('onboarding_complete,onboarding_step')
+      .or(`user_id.eq.${user.id},id.eq.${user.id}`)
+      .maybeSingle();
 
-    const skipOnboardingGuard = role === 'teacher' || role === 'admin';
+    const loadFailed = !!profileError && profileError.code !== 'PGRST116';
+    if (!loadFailed) {
+      const noProfile = profileError?.code === 'PGRST116' || !profile;
+      const onboardingComplete = profile?.onboarding_complete === true;
 
-    if (!skipOnboardingGuard) {
-      const { data: profile, error: profileError } = await supabase
-        .from('profiles')
-        .select('onboarding_complete,onboarding_step')
-        .or(`user_id.eq.${user.id},id.eq.${user.id}`)
-        .maybeSingle();
-
-      const loadFailed = !!profileError && profileError.code !== 'PGRST116';
-      if (!loadFailed) {
-        const noProfile = profileError?.code === 'PGRST116' || !profile;
-        const onboardingComplete = profile?.onboarding_complete === true;
-
-        if (!onboardingComplete) {
-          if (!isOnboardingRoute && (isProtected || pathname === '/dashboard')) {
-            const url = req.nextUrl.clone();
-            url.pathname = '/onboarding';
-            url.search = `?next=${encodeURIComponent(pathname + (search || ''))}`;
-            return redirectWithCookies(res, url);
-          }
-        } else if (isOnboardingRoute && !noProfile) {
+      if (!onboardingComplete) {
+        if (!isOnboardingRoute && (isProtected || pathname === '/dashboard')) {
           const url = req.nextUrl.clone();
-          const nextParam = req.nextUrl.searchParams.get('next');
-          url.pathname = nextParam && nextParam.startsWith('/') ? nextParam : '/dashboard';
-          url.search = '';
+          url.pathname = '/onboarding';
+          url.search = `?next=${encodeURIComponent(pathname + (search || ''))}`;
           return redirectWithCookies(res, url);
         }
+      } else if (isOnboardingRoute && !noProfile) {
+        const url = req.nextUrl.clone();
+        const nextParam = req.nextUrl.searchParams.get('next');
+        url.pathname = nextParam && nextParam.startsWith('/') ? nextParam : '/dashboard';
+        url.search = '';
+        return redirectWithCookies(res, url);
       }
     }
   }
 
-  // Otherwise continue (with any refreshed cookies attached)
   return res;
 }
 
-// Apply to all pages except excluded above
 export const config = {
   matcher: [
     '/((?!_next/static|_next/image|favicon.ico|robots.txt|sitemap.xml|assets|images|public|api).*)',
