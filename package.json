{
  "name": "gramor_x",
  "version": "0.1.2",
  "private": true,
  "scripts": {
    "dev": "concurrently \"next dev\" \"npm:dev:premium\"",
    "dev:premium": "tailwindcss -i ./styles/premium.css -c tailwind.config.premium.js -o ./public/premium.css --watch",
    "build": "npm run build:premium && node ./scripts/next-build.mjs",
    "build:premium": "tailwindcss -i ./styles/premium.css -c tailwind.config.premium.js -o ./public/premium.css --minify",
    "start": "next start",
    "clean": "rm -rf .next",
    "lint": "next lint",
    "lint:fix": "next lint --fix",
    "lint:styles": "stylelint \"**/*.css\" --allow-empty-input",
    "lint:content": "tsx scripts/lint_content.ts",
    "format": "prettier --write .",
    "format:check": "prettier --check .",
    "pin:hash": "ts-node tools/hash-pin.ts",
    "diagnose": "powershell -ExecutionPolicy Bypass -File .\\\\tools\\\\report-build-issues.ps1",
    "test": "TWILIO_BYPASS=1 tsx tools/run-tests.ts",
    "test:i18n": "tsx scripts/i18n-check.ts",
    "storybook": "storybook dev -p 6006",
    "build-storybook": "storybook build",
    "seed:challenge": "tsx scripts/seed_challenge.ts",
    "seed:reading": "tsx scripts/seed_reading_test.ts",
<<<<<<< HEAD
    "seed:words": "python3 tools/generate_word_bank.py",
=======
>>>>>>> 07d0774a
    "snapshot:xp": "tsx scripts/snapshot_xp_leaderboard.ts",
    "gen:cert-template": "tsx scripts/generate_certificate_template.ts",
    "l10n:extract": "tsx scripts/l10n_extract.ts",
    "test:a11y": "vitest run tests/a11y/wcag-axe.test.ts",
    "test:phase3": "vitest run tests/**/*.test.ts*",
    "ci:lighthouse": "CHROME_PATH=\"$(node -p \"require('playwright-core').chromium.executablePath()\")\" lhci autorun --config=./lighthouserc.json",
    "ci:a11y": "playwright test -c ./playwright.config.ts",
    "ci:all": "start-server-and-test start http://localhost:3000 \"npm run ci:lighthouse && npm run ci:a11y\"",
    "ds:guard": "bash scripts/ds_guard.sh",
    "ui:scan": "node scripts/fix-ui-inconsistencies.js scan",
    "ui:fix": "node scripts/fix-ui-inconsistencies.js fix",
    "inventory": "tsx scripts/inventory.ts",
    "screens": "BASE_URL=https://gramorx.com node scripts/capture-screens.mjs",
    "screens:readme": "node scripts/build-screens-readme.mjs",
    "lh:ci": "lhci autorun --config=lighthouserc.json",
    "axe": "node scripts/axe-scan.mjs",
    "lh:summary": "node scripts/lh-extract.mjs",
    "dev:3001": "next dev -p 3001 -H 0.0.0.0",
    "prepare": "husky",
    "replace-createClient": "node replace-createClient.js",
    "lhci": "lhci autorun --config=.lighthouserc.json"
  },
  "dependencies": {
    "@google/generative-ai": "^0.24.1",
    "@radix-ui/react-slot": "^1.2.3",
    "@supabase/ssr": "^0.7.0",
    "@supabase/supabase-js": "^2.55.0",
    "bcryptjs": "^3.0.2",
    "class-variance-authority": "^0.7.1",
    "clsx": "^2.1.1",
    "file-type": "18.7.0",
    "formidable": "^3.5.4",
    "framer-motion": "^12.23.12",
    "glob": "^11.0.3",
    "groq-sdk": "^0.30.0",
    "ioredis": "^5.7.0",
    "lucide-react": "^0.542.0",
    "luxon": "^3.7.2",
    "micro": "^10.0.1",
    "next": "14.2.31",
    "next-pwa": "5.6.0",
    "next-themes": "^0.3.0",
    "openai": "^5.12.2",
    "react": "18.3.1",
    "react-dom": "18.3.1",
    "react-markdown": "9.1.0",
    "react-toastify": "^11.0.5",
    "recharts": "^3.1.2",
    "rehype-highlight": "6.0.0",
    "remark-gfm": "3.0.1",
    "sharp": "^0.34.3",
    "stripe": "^14.0.0",
    "styled-jsx": "^5.1.7",
    "swr": "^2.3.6",
    "tailwind-merge": "^2.6.0",
    "tailwindcss-animate": "^1.0.7",
    "twilio": "^5.8.0",
    "use-debounce": "^10.0.6",
    "zod": "^3.25.76"
  },
  "devDependencies": {
    "@axe-core/cli": "^4.10.2",
    "@axe-core/playwright": "^4.10.2",
    "@eslint/eslintrc": "^3.1.0",
    "@lhci/cli": "^0.15.1",
    "@mdx-js/react": "^2.3.0",
    "@playwright/test": "^1.55.0",
    "@radix-ui/react-checkbox": "^1.3.3",
    "@radix-ui/react-radio-group": "^1.3.8",
    "@radix-ui/react-select": "^2.2.6",
    "@radix-ui/react-toggle": "^1.1.10",
    "@storybook/addon-actions": "^7.6.20",
    "@storybook/addon-backgrounds": "^7.6.20",
    "@storybook/addon-essentials": "^7.6.20",
    "@storybook/addon-viewport": "^7.6.20",
    "@storybook/blocks": "^7.6.20",
    "@storybook/cli": "^7.6.20",
    "@storybook/nextjs": "^7.6.20",
    "@storybook/react": "^7.6.20",
    "@storybook/theming": "^7.6.20",
    "@tailwindcss/aspect-ratio": "^0.4.2",
    "@tailwindcss/forms": "^0.5.10",
    "@tailwindcss/typography": "^0.5.16",
    "@testing-library/jest-dom": "^6.8.0",
    "@testing-library/react": "^16.3.0",
    "@types/formidable": "^3.4.5",
    "@types/jest": "^30.0.0",
    "@types/node": "^20.19.14",
    "@types/react": "^18.3.24",
    "@types/react-dom": "^18.3.7",
    "@types/recharts": "^2.0.1",
    "@typescript-eslint/eslint-plugin": "^8.0.0",
    "@typescript-eslint/parser": "^8.0.0",
    "autoprefixer": "^10.4.20",
    "axe-core": "^4.10.3",
    "concurrently": "^9.2.1",
    "eslint": "8.57.0",
    "eslint-config-next": "14.2.31",
    "eslint-config-prettier": "^9.1.0",
    "eslint-plugin-jsx-a11y": "^6.10.2",
    "eslint-plugin-prettier": "^5.2.1",
    "eslint-plugin-storybook": "^0.8.0",
    "husky": "^9.1.7",
    "lighthouse": "^12.8.2",
    "lint-staged": "^16.1.6",
    "playwright": "^1.55.0",
    "postcss": "^8.4.41",
    "prettier": "^3.3.3",
    "puppeteer": "^24.20.0",
    "start-server-and-test": "^2.1.0",
    "storybook": "^7.6.20",
    "stylelint": "^16.9.0",
    "stylelint-config-standard": "^36.0.0",
    "tailwindcss": "^3.4.10",
    "ts-node": "^10.9.2",
    "tsx": "^4.20.5",
    "typescript": "5.6.2",
    "vitest": "^3.2.4"
  },
  "engines": {
    "node": ">=20 <21",
    "npm": ">=10 <11"
  },
  "prettier": {
    "singleQuote": true,
    "trailingComma": "all",
    "semi": true,
    "printWidth": 100,
    "tabWidth": 2,
    "endOfLine": "lf"
  }
}<|MERGE_RESOLUTION|>--- conflicted
+++ resolved
@@ -12,7 +12,6 @@
     "lint": "next lint",
     "lint:fix": "next lint --fix",
     "lint:styles": "stylelint \"**/*.css\" --allow-empty-input",
-    "lint:content": "tsx scripts/lint_content.ts",
     "format": "prettier --write .",
     "format:check": "prettier --check .",
     "pin:hash": "ts-node tools/hash-pin.ts",
@@ -23,10 +22,6 @@
     "build-storybook": "storybook build",
     "seed:challenge": "tsx scripts/seed_challenge.ts",
     "seed:reading": "tsx scripts/seed_reading_test.ts",
-<<<<<<< HEAD
-    "seed:words": "python3 tools/generate_word_bank.py",
-=======
->>>>>>> 07d0774a
     "snapshot:xp": "tsx scripts/snapshot_xp_leaderboard.ts",
     "gen:cert-template": "tsx scripts/generate_certificate_template.ts",
     "l10n:extract": "tsx scripts/l10n_extract.ts",
