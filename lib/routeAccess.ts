import type { User } from '@supabase/supabase-js';
import { extractRole, type AppRole } from './roles';
export type { AppRole } from './roles';

/** Public and guest-only allowlists
 * Everything NOT in PUBLIC_ROUTES is considered protected.
 */
type RouteMatcher = string | RegExp;

const PUBLIC_ROUTES: RouteMatcher[] = [
  '/',
  /^\/pricing$/,
  /^\/community$/,
  /^\/about$/,
  /^\/contact$/,
  /^\/roadmap$/,
  '/auth/verify',
  '/403', // keep these public to avoid loops
  /^\/legal(\/|$)/,
  '/faq',
  '/tokens-test',
];

const GUEST_ONLY_ROUTES: RouteMatcher[] = [
  /^\/login(\/|$)/,
  /^\/signup(\/|$)/,
  '/forgot-password',
];

const normalizePath = (path: string) => {
<<<<<<< HEAD
  const withoutFragment = path.split('#')[0] ?? '';
  const withoutQuery = withoutFragment.split('?')[0] ?? '';
=======
  const withoutQuery = path.split('?')[0] ?? '';
>>>>>>> 0e33e36e
  if (!withoutQuery) return '';
  if (withoutQuery === '/') return withoutQuery;
  return withoutQuery.replace(/\/+$/, '');
};

const matchesRoute = (path: string, allowlist: RouteMatcher[]) => {
  const normalized = normalizePath(path);
  return allowlist.some((matcher) =>
    typeof matcher === 'string'
      ? normalizePath(matcher) === normalized
      : matcher.test(normalized),
  );
};

export const isPublicRoute = (path: string) => matchesRoute(path, PUBLIC_ROUTES);
export const isGuestOnlyRoute = (path: string) => matchesRoute(path, GUEST_ONLY_ROUTES);

/** Role extraction */
export const getUserRole = (user: User | null | undefined): AppRole | null =>
  extractRole(user);

/** Role gates */
type Gate = { pattern: RegExp; roles: AppRole[] };
const ROLE_GATES: Gate[] = [
  { pattern: /^\/admin(\/.*)?$/i, roles: ['admin'] },
  { pattern: /^\/teacher(\/.*)?$/i, roles: ['teacher', 'admin'] },
];

export const requiredRolesFor = (path: string): AppRole[] | null => {
  const g = ROLE_GATES.find(g => g.pattern.test(path));
  return g ? g.roles : null;
};

export const canAccess = (path: string, role: AppRole | null | undefined): boolean => {
  if (isPublicRoute(path)) return true;

  const needed = requiredRolesFor(path);
  if (needed) return !!role && needed.includes(role);

  // “Protected but ungated” still requires an authenticated role
  return !!role;
};

/** Internal helper: read a loose role from user/app metadata without touching AppRole type */
function readMetaRole(user: User | null | undefined): string | undefined {
  // Prefer explicit metadata roles; fall back to any direct role for compatibility
  // eslint-disable-next-line @typescript-eslint/no-explicit-any
  const u: any = user as any;
  return u?.user_metadata?.role ?? u?.app_metadata?.role ?? u?.role;
}

/** Pick a destination path for a user based on role/onboarding.
 * Callers should push/replace this path; we avoid side effects here.
 */
export function destinationByRole(user: User | null | undefined): string {
  const emailVerified = !!user?.email_confirmed_at;
  const phoneVerified = !!user?.phone_confirmed_at;

  if (user && !emailVerified && !phoneVerified) {
    return '/auth/verify';
  }

  // Handle pending teachers explicitly via metadata role (does not require changing AppRole)
  const metaRole = readMetaRole(user);
  if (metaRole === 'teacher_pending') {
    return '/onboarding/teacher/status';
  }

  const role = getUserRole(user);
  const onboarded = !!(user as unknown as { user_metadata?: { onboarding_complete?: boolean } })?.user_metadata?.onboarding_complete;

  if (role === 'teacher') return '/teacher';
  if (role === 'admin') return '/admin';
  return onboarded ? '/dashboard' : '/welcome';
}

/** Backwards-compatible helper that *navigates* only on client */
export function redirectByRole(user: User | null | undefined) {
  const path = destinationByRole(user);
  if (typeof window !== 'undefined') {
    window.location.assign(path);
  }
  return path;
}<|MERGE_RESOLUTION|>--- conflicted
+++ resolved
@@ -28,12 +28,7 @@
 ];
 
 const normalizePath = (path: string) => {
-<<<<<<< HEAD
-  const withoutFragment = path.split('#')[0] ?? '';
-  const withoutQuery = withoutFragment.split('?')[0] ?? '';
-=======
   const withoutQuery = path.split('?')[0] ?? '';
->>>>>>> 0e33e36e
   if (!withoutQuery) return '';
   if (withoutQuery === '/') return withoutQuery;
   return withoutQuery.replace(/\/+$/, '');
