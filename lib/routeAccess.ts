--- conflicted
+++ resolved
@@ -28,12 +28,8 @@
 ];
 
 const normalizePath = (path: string) => {
-<<<<<<< HEAD
-  const withoutQuery = path.split('?')[0] ?? '';
-=======
   const withoutFragment = path.split('#')[0] ?? '';
   const withoutQuery = withoutFragment.split('?')[0] ?? '';
->>>>>>> 94ae4500
   if (!withoutQuery) return '';
   if (withoutQuery === '/') return withoutQuery;
   return withoutQuery.replace(/\/+$/, '');
