// lib/gamification/xp.ts
<<<<<<< HEAD
// Deterministic XP rules for writing attempts and vocabulary activities.
=======
// Vocabulary XP helpers (daily caps, multipliers) + writing achievement engine.

import type { SupabaseClient } from '@supabase/supabase-js';
import { DateTime } from 'luxon';

import type { PlanId } from '@/types/pricing';
import { xpDailyCap } from '@/lib/plan/gates';

// ---------------------------------------------------------------------------
// Vocabulary ritual XP helpers
// ---------------------------------------------------------------------------

export const DAILY_VOCAB_XP_CAP = 60;

export const VOCAB_XP_RULES = {
  meaningCorrect: 10,
  sentenceBase: 15,
  sentencePerfectBonus: 5,
  synonymsMax: 10,
} as const;

const PLAN_MULTIPLIERS: Record<string, number> = {
  free: 1,
  starter: 1.1,
  booster: 1.25,
  master: 1.5,
};

const KARACHI_TZ = 'Asia/Karachi';

type LearningDayWindow = { startIso: string; endIso: string; dayIso: string };

const clampNumber = (value: number, min: number, max: number): number => {
  if (!Number.isFinite(value)) return min;
  if (value < min) return min;
  if (value > max) return max;
  return value;
};

const currentLearningDay = (now = DateTime.now()): LearningDayWindow => {
  const start = now.setZone(KARACHI_TZ).startOf('day');
  const end = start.plus({ days: 1 });
  return {
    startIso: start.toUTC().toISO(),
    endIso: end.toUTC().toISO(),
    dayIso: start.toISODate() ?? start.toFormat('yyyy-LL-dd'),
  };
};

export function multiplierForPlan(plan?: string | null): number {
  if (!plan) return 1;
  const key = plan.toLowerCase();
  return PLAN_MULTIPLIERS[key] ?? 1;
}

export function baseXpForMeaning(correct: boolean): number {
  return correct ? VOCAB_XP_RULES.meaningCorrect : 0;
}

export function baseXpForSentence(score: number): number {
  const base = VOCAB_XP_RULES.sentenceBase;
  return score >= 3 ? base + VOCAB_XP_RULES.sentencePerfectBonus : base;
}

export type SynonymRound = {
  totalTargets: number;
  netCorrect: number;
  timeMs: number;
};

export type SynonymRoundResult = {
  accuracy: number;
  score: number;
  baseXp: number;
};

export function computeSynonymRound(round: SynonymRound): SynonymRoundResult {
  const safeTotal = Math.max(1, Math.floor(round.totalTargets));
  const safeCorrect = clampNumber(Math.floor(round.netCorrect), 0, safeTotal);
  const accuracy = clampNumber(safeCorrect / safeTotal, 0, 1);

  const timeMs = Math.max(0, Math.floor(round.timeMs));
  const targetPerItemMs = 6500; // 6.5 seconds per prompt keeps bonus attainable
  const expectedDuration = safeTotal * targetPerItemMs;
  const speedRatio = expectedDuration <= 0 ? 1 : clampNumber(expectedDuration / Math.max(timeMs, 1), 0, 1.2);

  const score = Math.round(accuracy * 70 + clampNumber(speedRatio, 0, 1) * 30);
  const baseXp = Math.min(
    VOCAB_XP_RULES.synonymsMax,
    Math.max(0, Math.round(score / 10)),
  );

  return { accuracy, score, baseXp };
}

type AwardVocabXpInput = {
  client: SupabaseClient<any>;
  userId: string;
  baseAmount: number;
  kind: 'meaning' | 'sentence' | 'synonyms';
  meta?: Record<string, unknown> | null;
  logEvenIfZero?: boolean;
};

export type AwardVocabXpOutcome = {
  requested: number;
  awarded: number;
  multiplier: number;
  capped: boolean;
  totalToday: number;
  dayIso: string;
};

async function fetchPlanDetails(
  client: SupabaseClient<any>,
  userId: string,
): Promise<{ plan: PlanId; multiplier: number }> {
  try {
    const { data } = await client
      .from('profiles')
      .select('plan')
      .eq('id', userId)
      .limit(1)
      .maybeSingle();

    const plan = (data as { plan?: string | null } | null)?.plan ?? undefined;
    return { plan: (plan as PlanId | undefined) ?? 'free', multiplier: multiplierForPlan(plan) };
  } catch {
    return { plan: 'free', multiplier: 1 };
  }
}

async function fetchExistingXp(
  client: SupabaseClient<any>,
  userId: string,
  window: LearningDayWindow,
): Promise<number> {
  try {
    const { data } = await client
      .from('xp_events')
      .select('amount, created_at')
      .eq('user_id', userId)
      .gte('created_at', window.startIso)
      .lte('created_at', window.endIso);

    return (data as Array<{ amount?: number }> | null)?.reduce((sum, row) => sum + Number(row.amount ?? 0), 0) ?? 0;
  } catch {
    return 0;
  }
}

export async function awardVocabXp({
  client,
  userId,
  baseAmount,
  kind,
  meta,
  logEvenIfZero = false,
}: AwardVocabXpInput): Promise<AwardVocabXpOutcome> {
  const { plan, multiplier } = await fetchPlanDetails(client, userId);
  const requested = Math.max(0, Math.round(baseAmount * multiplier));

  const window = currentLearningDay();
  const existingToday = await fetchExistingXp(client, userId, window);

  const cap = xpDailyCap(plan) ?? DAILY_VOCAB_XP_CAP;
  const remainingAllowance = Math.max(0, cap - existingToday);
  const awarded = Math.min(requested, remainingAllowance);
  const capped = awarded < requested;

  if (requested > 0 && awarded === 0 && remainingAllowance === 0) {
    try {
      await client.from('api_abuse_log').insert({
        user_id: userId,
        route: 'xp.vocab',
        hits: requested,
        window: 'daily',
      });
    } catch {
      // ignore logging issues
    }
  }

  if (awarded <= 0 && !logEvenIfZero) {
    return {
      requested,
      awarded: 0,
      multiplier,
      capped,
      totalToday: existingToday,
      dayIso: window.dayIso,
    };
  }

  const payload = {
    user_id: userId,
    amount: awarded,
    source: 'vocab',
    meta: {
      ...(meta ?? {}),
      kind,
      multiplier,
      requested,
      baseAmount,
      dayIso: window.dayIso,
    },
  };

  const { error } = await client.from('xp_events').insert(payload as any);
  if (error) {
    throw new Error(error.message ?? 'Failed to record XP');
  }

  const totalToday = Math.min(cap, existingToday + awarded);

  return {
    requested,
    awarded,
    multiplier,
    capped,
    totalToday,
    dayIso: window.dayIso,
  };
}

// ---------------------------------------------------------------------------
// Writing mock achievements
// ---------------------------------------------------------------------------

export type WritingAchievementId =
  | 'attempt_completed'
  | 'first_attempt'
  | 'personal_best'
  | 'steady_gain'
  | 'band_milestone'
  | 'pace_bonus';

export type WritingAchievement = {
  id: WritingAchievementId;
  label: string;
  points: number;
  description?: string;
};
>>>>>>> 8aee3ad5

export type WritingXpContext = {
  currentOverall: number;
  previousOverall?: number | null;
  submittedAt?: string | null;
  startedAt?: string | null;
  durationSeconds?: number | null;
};

export type WritingXpResult = {
  points: number;
  reason: string;
  achievements: WritingAchievement[];
  improvement: number;
  effectiveDuration: number | null;
};

const ONE_HOUR_SECONDS = 60 * 60;
const MINUTES_55 = 55 * 60;

const resolveEffectiveDuration = (ctx: WritingXpContext): number | null => {
  if (ctx.durationSeconds != null) {
    const seconds = Math.round(Number(ctx.durationSeconds));
    return Number.isFinite(seconds) && seconds > 0 ? seconds : null;
  }

  if (!ctx.startedAt || !ctx.submittedAt) return null;
  const start = new Date(ctx.startedAt).getTime();
  const end = new Date(ctx.submittedAt).getTime();
  if (Number.isNaN(start) || Number.isNaN(end) || end <= start) return null;
  return Math.round((end - start) / 1000);
};

export const VOCAB_XP_RULES = {
  meaningCorrect: 10,
  sentenceBase: 15,
  sentencePerfectBonus: 5,
  synonymsMax: 10,
} as const;

export const DAILY_VOCAB_XP_CAP = 120;

const clamp = (value: number, min: number, max: number) => {
  if (Number.isNaN(value)) return min;
  return Math.min(Math.max(value, min), max);
};

const safeNumber = (value: unknown): number => {
  const coerced = Number(value);
  return Number.isFinite(coerced) ? coerced : 0;
};

const getDayBounds = (date: Date) => {
  const start = new Date(Date.UTC(date.getUTCFullYear(), date.getUTCMonth(), date.getUTCDate(), 0, 0, 0, 0));
  const end = new Date(Date.UTC(date.getUTCFullYear(), date.getUTCMonth(), date.getUTCDate(), 23, 59, 59, 999));

  return {
    startIso: start.toISOString(),
    endIso: end.toISOString(),
    dayIso: start.toISOString().slice(0, 10),
  };
};

export const calculateWritingXp = (ctx: WritingXpContext): WritingXpResult => {
  const achievements: WritingAchievement[] = [];

  const baseAchievement: WritingAchievement = {
    id: 'attempt_completed',
    label: 'Completed writing mock exam',
    points: 20,
  };
  achievements.push(baseAchievement);

  if (ctx.previousOverall == null) {
    achievements.push({
      id: 'first_attempt',
      label: 'First scored attempt logged',
      points: 6,
      description: 'Welcome to the writing leaderboard!',
    });
  }

  const currentBand = Number(ctx.currentOverall ?? 0);
  const previousBand =
    ctx.previousOverall == null || Number.isNaN(Number(ctx.previousOverall))
      ? null
      : Number(ctx.previousOverall);

  const improvementRaw = previousBand == null ? 0 : currentBand - previousBand;
  const improvement = Number(improvementRaw.toFixed(2));

  if (previousBand != null && improvement > 0) {
    if (improvement >= 0.5) {
      achievements.push({
        id: 'personal_best',
        label: 'New personal best band score',
        points: 12,
        description: `Improved by ${improvement.toFixed(1)} bands`,
      });
    } else {
      achievements.push({
        id: 'steady_gain',
        label: 'Consistent improvement',
        points: 8,
        description: `Up ${improvement.toFixed(1)} bands from last attempt`,
      });
    }
  }

  if (currentBand >= 8) {
    achievements.push({
      id: 'band_milestone',
      label: 'Band 8 milestone achieved',
      points: 10,
      description: `Overall band ${currentBand.toFixed(1)}`,
    });
  } else if (currentBand >= 7) {
    achievements.push({
      id: 'band_milestone',
      label: 'Band 7 milestone achieved',
      points: 7,
      description: `Overall band ${currentBand.toFixed(1)}`,
    });
  }

  const effectiveDuration = resolveEffectiveDuration(ctx);
  if (effectiveDuration != null) {
    if (effectiveDuration <= MINUTES_55) {
      achievements.push({
        id: 'pace_bonus',
        label: 'Finished with exam-ready pacing',
        points: 6,
        description: `Submitted in ${Math.round(effectiveDuration / 60)} minutes`,
      });
    } else if (effectiveDuration <= ONE_HOUR_SECONDS) {
      achievements.push({
        id: 'pace_bonus',
        label: 'Submitted within 60 minutes',
        points: 4,
        description: `Submitted in ${Math.round(effectiveDuration / 60)} minutes`,
      });
    }
  }

  const points = achievements.reduce((sum, achievement) => sum + achievement.points, 0);
  const reason = achievements.map((achievement) => achievement.label).join(' · ');

  return {
    points,
    reason,
    achievements,
    improvement,
    effectiveDuration,
  };
};

export const baseXpForMeaning = (correct: boolean): number => (correct ? VOCAB_XP_RULES.meaningCorrect : 0);

export const baseXpForSentence = (score: number): number => {
  const base = VOCAB_XP_RULES.sentenceBase;
  return score >= 3 ? base + VOCAB_XP_RULES.sentencePerfectBonus : base;
};

export type SynonymRoundInput = {
  totalTargets: number;
  netCorrect: number;
  timeMs: number;
};

export type SynonymRoundResult = {
  accuracy: number;
  score: number;
  baseXp: number;
};

export const computeSynonymRound = ({ totalTargets, netCorrect, timeMs }: SynonymRoundInput): SynonymRoundResult => {
  const total = Math.max(0, totalTargets);
  const correct = clamp(netCorrect, 0, total);
  const accuracy = total > 0 ? correct / total : 0;
  const perTargetMs = total > 0 ? timeMs / total : timeMs;

  const speedBonus = perTargetMs <= 4_000 ? 20 : perTargetMs <= 7_000 ? 12 : perTargetMs <= 11_000 ? 6 : perTargetMs <= 15_000 ? 2 : 0;
  const rawScore = Math.round(accuracy * 80 + speedBonus);
  const score = clamp(rawScore, 0, 100);
  const baseXp = Math.min(VOCAB_XP_RULES.synonymsMax, Math.round(score / 10));

  return { accuracy, score, baseXp };
};

export const multiplierForPlan = (plan: string | null | undefined): number => {
  const normalised = (plan ?? '').toLowerCase();
  switch (normalised) {
    case 'starter':
      return 1.1;
    case 'booster':
      return 1.25;
    case 'master':
      return 1.5;
    default:
      return 1;
  }
};

type SupabaseLike = {
  from: (table: string) => any;
};

export type AwardVocabXpOptions = {
  client: SupabaseLike;
  userId: string;
  baseAmount: number;
  kind: string;
  meta?: Record<string, unknown> | null;
  logEvenIfZero?: boolean;
  now?: Date;
};

export type AwardVocabXpResult = {
  requested: number;
  awarded: number;
  multiplier: number;
  capped: boolean;
  totalToday: number;
  dayIso: string;
};

const fetchLearnerPlan = async (client: SupabaseLike, userId: string): Promise<string | null> => {
  try {
    const query: any = client.from('profiles').select('plan');
    const response = await query.eq('user_id', userId).limit(1).maybeSingle();
    if (response?.error) return null;
    return (response?.data?.plan as string | null | undefined) ?? null;
  } catch {
    return null;
  }
};

export const awardVocabXp = async ({
  client,
  userId,
  baseAmount,
  kind,
  meta,
  logEvenIfZero = false,
  now = new Date(),
}: AwardVocabXpOptions): Promise<AwardVocabXpResult> => {
  const bounds = getDayBounds(now);
  const eventsQuery: any = client
    .from('xp_events')
    .select('amount, created_at')
    .eq('user_id', userId)
    .gte('created_at', bounds.startIso)
    .lte('created_at', bounds.endIso);

  const eventsResponse = await eventsQuery;
  if (eventsResponse?.error) {
    throw new Error('Failed to load XP history');
  }

  const existingEvents = Array.isArray(eventsResponse?.data) ? eventsResponse.data : [];
  const existingTotal = existingEvents.reduce((sum: number, event: any) => sum + safeNumber(event?.amount), 0);
  const roundedExisting = Math.round(existingTotal);

  const plan = await fetchLearnerPlan(client, userId);
  const multiplier = multiplierForPlan(plan);
  const safeBase = Math.max(0, safeNumber(baseAmount));
  const requested = Math.round(safeBase * multiplier);
  const remaining = Math.max(0, DAILY_VOCAB_XP_CAP - roundedExisting);
  const awarded = Math.max(0, Math.min(requested, remaining));
  const capped = awarded < requested;
  const currentTotal = Math.min(DAILY_VOCAB_XP_CAP, roundedExisting + awarded);

  if (awarded === 0 && !logEvenIfZero) {
    return {
      requested,
      awarded: 0,
      multiplier,
      capped,
      totalToday: Math.min(DAILY_VOCAB_XP_CAP, roundedExisting),
      dayIso: bounds.dayIso,
    };
  }

  const payloadMeta = { kind, ...(meta ?? {}) };
  const insertResponse = await client.from('xp_events').insert({
    user_id: userId,
    amount: awarded,
    created_at: now.toISOString(),
    meta: payloadMeta,
  });

  if (insertResponse?.error) {
    throw new Error('Failed to record XP event');
  }

  return {
    requested,
    awarded,
    multiplier,
    capped,
    totalToday: currentTotal,
    dayIso: bounds.dayIso,
  };
};<|MERGE_RESOLUTION|>--- conflicted
+++ resolved
@@ -1,7 +1,4 @@
 // lib/gamification/xp.ts
-<<<<<<< HEAD
-// Deterministic XP rules for writing attempts and vocabulary activities.
-=======
 // Vocabulary XP helpers (daily caps, multipliers) + writing achievement engine.
 
 import type { SupabaseClient } from '@supabase/supabase-js';
@@ -245,7 +242,6 @@
   points: number;
   description?: string;
 };
->>>>>>> 8aee3ad5
 
 export type WritingXpContext = {
   currentOverall: number;
