export type SavedItem = {
  id?: string;
  resource_id: string;
  type: string | null;
  category: string | null;
  created_at: string;
};

export type SavedItemsPage = {
  items: SavedItem[];
  nextCursor: string | null;
  hasMore: boolean;
};

export const SAVED_PAGE_SIZE = 20;

export class HttpError extends Error {
  status: number;
  info?: unknown;

  constructor(status: number, message: string, info?: unknown) {
    super(message);
    this.status = status;
    this.info = info;
  }
}

export async function fetchSavedPage(url: string): Promise<SavedItemsPage> {
  const res = await fetch(url);
  if (!res.ok) {
    const info = await res.json().catch(() => undefined);
    throw new HttpError(res.status, res.statusText, info);
  }
  const body = await res.json();
  if (Array.isArray(body)) {
    return {
      items: (body as Record<string, unknown>[]).map((item) => ({
        id: typeof item.id === 'string' ? item.id : undefined,
        resource_id: String(item.resource_id ?? ''),
        type: typeof item.type === 'string' ? item.type : null,
        category: typeof item.category === 'string' ? item.category : null,
        created_at: String(item.created_at ?? ''),
      })),
      nextCursor: null,
      hasMore: false,
    };
  }
  return body as SavedItemsPage;
}

export const MODULE_LABELS: Record<string, string> = {
  listening: 'Listening',
  reading: 'Reading',
  writing: 'Writing',
  speaking: 'Speaking',
  vocabulary: 'Vocabulary',
  grammar: 'Grammar',
  flagged: 'Flagged',
  retake: 'Retake queue',
  bookmark: 'Bookmarks',
  other: 'Other',
};

export function deriveModule(item: SavedItem): { id: string; label: string } {
  const moduleKey = (item.type || item.category || 'other').toLowerCase();
  const label = MODULE_LABELS[moduleKey] ?? MODULE_LABELS.other;
  return { id: moduleKey, label };
}

export function buildSavedLink(item: SavedItem): string {
  const moduleKey = (item.type || '').toLowerCase();
  const category = (item.category || '').toLowerCase();
  const id = item.resource_id;

  if (category === 'vocabulary') return `/vocabulary/${id}?from=saved`;
  if (category === 'grammar') return `/grammar/${id}?from=saved`;
  if (moduleKey === 'reading') return `/reading/${id}?from=saved`;
  if (moduleKey === 'listening') return `/listening/${id}?from=saved`;
  if (moduleKey === 'writing') return `/writing/${id}?from=saved`;
  if (moduleKey === 'speaking') return `/speaking/${id}?from=saved`;
  return `/${moduleKey || category || 'content'}/${id}?from=saved`;
}

export async function removeSavedItem(item: SavedItem): Promise<void> {
  if (item.id) {
    await fetch(`/api/saved/${item.id}`, { method: 'DELETE' });
    return;
  }

  if (!item.category) return;
<<<<<<< HEAD
  await fetch(`/api/saved/by-category/${item.category}`, {
=======
  const res = await fetch(`/api/saved/${item.category}`, {
>>>>>>> 2b23c536
    method: 'DELETE',
    headers: { 'Content-Type': 'application/json' },
    body: JSON.stringify({ resource_id: item.resource_id, type: item.type ?? undefined }),
  });
  if (!res.ok) {
    const info = await res.json().catch(() => undefined);
    throw new HttpError(res.status, res.statusText, info);
  }
}

export async function removeSavedItems(items: SavedItem[]): Promise<void> {
  const tasks = items
    .filter((item) => item.category)
    .map((item) => removeSavedItem(item));

  if (tasks.length === 0) return;

  const results = await Promise.allSettled(tasks);
  const failed = results.find((result) => result.status === 'rejected');
  if (failed && failed.status === 'rejected') {
    throw failed.reason;
  }
}<|MERGE_RESOLUTION|>--- conflicted
+++ resolved
@@ -83,16 +83,16 @@
 
 export async function removeSavedItem(item: SavedItem): Promise<void> {
   if (item.id) {
-    await fetch(`/api/saved/${item.id}`, { method: 'DELETE' });
+    const res = await fetch(`/api/saved/${item.id}`, { method: 'DELETE' });
+    if (!res.ok) {
+      const info = await res.json().catch(() => undefined);
+      throw new HttpError(res.status, res.statusText, info);
+    }
     return;
   }
 
   if (!item.category) return;
-<<<<<<< HEAD
-  await fetch(`/api/saved/by-category/${item.category}`, {
-=======
-  const res = await fetch(`/api/saved/${item.category}`, {
->>>>>>> 2b23c536
+  const res = await fetch(`/api/saved/by-category/${item.category}`, {
     method: 'DELETE',
     headers: { 'Content-Type': 'application/json' },
     body: JSON.stringify({ resource_id: item.resource_id, type: item.type ?? undefined }),
