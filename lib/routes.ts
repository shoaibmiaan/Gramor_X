--- conflicted
+++ resolved
@@ -1,18 +1,16 @@
 // lib/routes.ts
-
 export const routes = {
   home: () => '/',
   dashboard: () => '/dashboard',
 
   // Onboarding
   onboarding: {
-<<<<<<< HEAD
+    root: () => '/onboarding',
     goal: () => '/onboarding/goal',
     date: () => '/onboarding/date',
+    skills: () => '/onboarding/skills',     // legacy -> redirects to whatsapp
+    schedule: () => '/onboarding/schedule', // legacy -> redirects to whatsapp
     whatsapp: () => '/onboarding/whatsapp',
-=======
-    root: () => '/onboarding',
->>>>>>> aa796d38
   },
 
   // Mocks
