--- conflicted
+++ resolved
@@ -170,10 +170,7 @@
   weaknesses?: string[];
   study_prefs?: string[] | null;
   focus_topics?: string[] | null;
-<<<<<<< HEAD
-=======
   goal_reason?: string[] | null;
->>>>>>> c5bb4b21
   role?: 'student' | 'teacher' | 'admin';
   status?: string | null;
   membership?: 'free' | 'starter' | 'booster' | 'master';
@@ -190,8 +187,6 @@
   study_days?: string[] | null;           // e.g., ['Mon','Wed','Fri']
   study_minutes_per_day?: number | null;  // e.g., 30
   daily_quota_goal?: number | null;
-<<<<<<< HEAD
-=======
   days_per_week?: number | null;
   time_commitment?: string | null;
   time_commitment_min?: number | null;
@@ -200,7 +195,6 @@
   learning_style?: string | null;
   ai_recommendation?: Record<string, unknown> | null;
   setup_complete?: boolean | null;
->>>>>>> c5bb4b21
 }
 
 export interface StudyPlans extends TableBase {
@@ -294,25 +288,6 @@
   tokens_used?: number | null;
 }
 
-<<<<<<< HEAD
-export type WordPackRegister = 'formal' | 'neutral' | 'informal';
-
-export interface WordPackExample {
-  text: string;
-  tags: string[];
-}
-
-export interface WordPacks extends TableBase {
-  word_id: string;
-  slug: string;
-  register: WordPackRegister;
-  audio_ref?: string | null;
-  collocations: string[];
-  examples: WordPackExample[];
-}
-
-=======
->>>>>>> c5bb4b21
 export interface Experiments {
   key: string;
   name: string;
@@ -382,10 +357,6 @@
   experiment_assignments: ExperimentAssignments;
   review_events: ReviewEvents;
   collocation_attempts: CollocationAttempts;
-<<<<<<< HEAD
-  word_packs: WordPacks;
-=======
->>>>>>> c5bb4b21
 
   // kept from main
   account_audit_log: AccountAuditLog;
