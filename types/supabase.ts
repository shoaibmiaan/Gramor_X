--- conflicted
+++ resolved
@@ -20,14 +20,15 @@
   role?: 'student' | 'teacher' | 'admin';
   membership?: 'free' | 'starter' | 'booster' | 'master';
   locale?: string;
-<<<<<<< HEAD
+
+  // from codex/add-whatsapp-opt-in-preferences-panel
   notification_channels?: string[] | null;
   whatsapp_opt_in?: boolean | null;
-=======
+
+  // from main
   preferred_language?: string | null;
-  study_days?: string[] | null;
-  study_minutes_per_day?: number | null;
->>>>>>> 9058ba44
+  study_days?: string[] | null;           // e.g., ['Mon','Wed','Fri']
+  study_minutes_per_day?: number | null;  // e.g., 30
 }
 
 export interface StudyPlans extends TableBase {
@@ -70,7 +71,6 @@
   ip_address?: string | null;
   user_agent?: string | null;
   metadata?: Record<string, unknown> | null;
-  created_at: string;
 }
 
 export interface AccountDeletionQueue {
@@ -99,12 +99,11 @@
   created_by?: string | null;
 }
 
-export interface NotificationsOptIn {
+export interface NotificationsOptIn extends TableBase {
   user_id: string;
   sms_opt_in: boolean;
   wa_opt_in: boolean;
   email_opt_in: boolean;
-  updated_at?: string;
 }
 
 export interface NotificationConsentEvent extends TableBase {
@@ -123,14 +122,15 @@
   attempts: Attempts;
   invoices: Invoices;
   writing_prompts: WritingPrompts;
-<<<<<<< HEAD
+
+  // kept from codex/add-whatsapp-opt-in-preferences-panel
   notifications_opt_in: NotificationsOptIn;
   notification_consent_events: NotificationConsentEvent;
-=======
+
+  // kept from main
   account_audit_log: AccountAuditLog;
   account_deletion_queue: AccountDeletionQueue;
   account_exports: AccountExport;
->>>>>>> 9058ba44
 }
 
 export type TableName = keyof DBSchema;
