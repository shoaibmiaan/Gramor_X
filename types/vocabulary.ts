--- conflicted
+++ resolved
@@ -62,17 +62,11 @@
   item: WordDetail;
 }
 
-<<<<<<< HEAD
-export type VocabularyTrendMomentum = 'rising' | 'steady' | 'new';
-
-export type VocabularyCategoryMomentum = 'surging' | 'steady' | 'emerging';
-=======
 export type VocabularyMomentum = 'rising' | 'steady' | 'new';
 
 export interface VocabularyTrendingWord extends WordSummary {
   momentum: VocabularyMomentum;
 }
->>>>>>> 90f9b442
 
 export interface VocabularyHighlightWord extends WordSummary {
   example?: string | null;
@@ -80,29 +74,15 @@
   frequencyBand?: string | null;
 }
 
-<<<<<<< HEAD
-export interface VocabularyTrendingWord extends WordSummary {
-  momentum: VocabularyTrendMomentum;
-}
-
-export interface VocabularyHighlightCategory {
-  name: string;
-  momentum: VocabularyCategoryMomentum;
-=======
 export interface VocabularyTopCategory {
   name: string;
   count: number;
->>>>>>> 90f9b442
 }
 
 export interface VocabularyHighlights {
   wordOfTheDay: VocabularyHighlightWord;
   trendingWords: VocabularyTrendingWord[];
-<<<<<<< HEAD
-  topCategories: VocabularyHighlightCategory[];
-=======
   topCategories: VocabularyTopCategory[];
->>>>>>> 90f9b442
   recommendedDailyGoal: number;
   studyTip: string;
   totalWords: number;
@@ -110,9 +90,5 @@
 }
 
 export interface VocabularyHighlightsResponse {
-<<<<<<< HEAD
-  highlights: VocabularyHighlights | null;
-=======
   highlights: VocabularyHighlights;
->>>>>>> 90f9b442
 }