--- conflicted
+++ resolved
@@ -62,17 +62,11 @@
   item: WordDetail;
 }
 
-<<<<<<< HEAD
-export type VocabularyTrendMomentum = 'rising' | 'steady' | 'new';
-
-export type VocabularyCategoryMomentum = 'surging' | 'steady' | 'emerging';
-=======
 export type VocabularyMomentum = 'rising' | 'steady' | 'new';
 
 export interface VocabularyTrendingWord extends WordSummary {
   momentum: VocabularyMomentum;
 }
->>>>>>> f3c89b37
 
 export interface VocabularyHighlightWord extends WordSummary {
   example?: string | null;
@@ -80,29 +74,15 @@
   frequencyBand?: string | null;
 }
 
-<<<<<<< HEAD
-export interface VocabularyTrendingWord extends WordSummary {
-  momentum: VocabularyTrendMomentum;
-}
-
-export interface VocabularyHighlightCategory {
-  name: string;
-  momentum: VocabularyCategoryMomentum;
-=======
 export interface VocabularyTopCategory {
   name: string;
   count: number;
->>>>>>> f3c89b37
 }
 
 export interface VocabularyHighlights {
   wordOfTheDay: VocabularyHighlightWord;
   trendingWords: VocabularyTrendingWord[];
-<<<<<<< HEAD
-  topCategories: VocabularyHighlightCategory[];
-=======
   topCategories: VocabularyTopCategory[];
->>>>>>> f3c89b37
   recommendedDailyGoal: number;
   studyTip: string;
   totalWords: number;
@@ -110,9 +90,5 @@
 }
 
 export interface VocabularyHighlightsResponse {
-<<<<<<< HEAD
-  highlights: VocabularyHighlights | null;
-=======
   highlights: VocabularyHighlights;
->>>>>>> f3c89b37
 }